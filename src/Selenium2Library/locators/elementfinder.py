--- conflicted
+++ resolved
@@ -18,15 +18,11 @@
             'jquery': self._find_by_sizzle_selector,
             'sizzle': self._find_by_sizzle_selector,
             'tag': self._find_by_tag_name,
-<<<<<<< HEAD
+            'scLocator': self._find_by_sc_locator,
             'binding': self._find_by_binding,
             'model': self._find_by_model,
             'repeater': self._find_by_ng_repeater,
-            None: self._find_by_default
-=======
-            'scLocator': self._find_by_sc_locator,
             'default': self._find_by_default
->>>>>>> f472e3ef
         }
         self._strategies = NormalizedDict(initial=strategies, caseless=True, spaceless=True)
 
