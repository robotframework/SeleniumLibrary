--- conflicted
+++ resolved
@@ -62,11 +62,7 @@
             error = "Element '%s' did not appear in <TIMEOUT>" % locator
         self._wait_until(timeout, error, self._is_element_present, locator)
 
-<<<<<<< HEAD
     def wait_until_page_does_not_contain_element(self, locator, timeout=None, error=None):
-=======
-    def wait_until_page_not_contains_element(self, locator, timeout=None, error=None):
->>>>>>> e5ca1534
         """Waits until element specified with `locator` disappears from current page.
 
         Fails if `timeout` expires before the element disappears. See
