import os
from selenium.common.exceptions import WebDriverException
from keywordgroup import KeywordGroup

class _JavaScriptKeywords(KeywordGroup):

    def __init__(self):
        self._cancel_on_next_confirmation = False

    # Public

    def alert_should_be_present(self, text=''):
        """Verifies an alert is present and dismisses it.

        If `text` is a non-empty string, then it is also verified that the
        message of the alert equals to `text`.

        Will fail if no alert is present. Note that following keywords
        will fail unless the alert is dismissed by this
        keyword or another like `Get Alert Message`.
        """
        alert_text = self.get_alert_message()
        if text and alert_text != text:
            raise AssertionError("Alert text should have been '%s' but was '%s'"
                                  % (text, alert_text))

    def choose_cancel_on_next_confirmation(self):
        """Cancel will be selected the next time `Confirm Action` is used."""
        self._cancel_on_next_confirmation = True

    def choose_ok_on_next_confirmation(self):
        """Undo the effect of using keywords `Choose Cancel On Next Confirmation`. Note
        that Selenium's overridden window.confirm() function will normally automatically
        return true, as if the user had manually clicked OK, so you shouldn't
        need to use this command unless for some reason you need to change
        your mind prior to the next confirmation. After any confirmation, Selenium will resume using the
        default behavior for future confirmations, automatically returning 
        true (OK) unless/until you explicitly use `Choose Cancel On Next Confirmation` for each
        confirmation.
        
        Note that every time a confirmation comes up, you must
        consume it by using a keywords such as `Get Alert Message`, or else
        the following selenium operations will fail.
        """
        self._cancel_on_next_confirmation = False

    def confirm_action(self):
        """Dismisses currently shown confirmation dialog and returns it's message.

        By default, this keyword chooses 'OK' option from the dialog. If
        'Cancel' needs to be chosen, keyword `Choose Cancel On Next
        Confirmation` must be called before the action that causes the
        confirmation dialog to be shown.

        Examples:
        | Click Button | Send | # Shows a confirmation dialog |
        | ${message}= | Confirm Action | # Chooses Ok |
        | Should Be Equal | ${message} | Are your sure? |
        |                |    |              |
        | Choose Cancel On Next Confirmation | | |
        | Click Button | Send | # Shows a confirmation dialog |
        | Confirm Action |    | # Chooses Cancel |
        """
        text = self._close_alert(not self._cancel_on_next_confirmation)
        self._cancel_on_next_confirmation = False
        return text

    def execute_javascript(self, *code):
        """Executes the given JavaScript code.

        `code` may contain multiple lines of code and may be divided into
        multiple cells in the test data. In that case, the parts are
        catenated together without adding spaces.

        If `code` is an absolute path to an existing file, the JavaScript
        to execute will be read from that file. Forward slashes work as
        a path separator on all operating systems.

        The JavaScript executes in the context of the currently selected
<<<<<<< HEAD
        frame or window. Use _window_ to refer to the window of your
        application and _document_ to refer to the document object
        of the current frame or window, e.g.
=======
        frame or window as the body of an anonymous function. Use _window_ to
        refer to the window of your application and _document_ to refer to the
        document object of the current frame or window, e.g.
>>>>>>> d9933702
        _document.getElementById('foo')_.

        This keyword returns None unless there is a return statement in the
        JavaScript. Return values are converted to the appropriate type in
        Python, including WebElements.

        Examples:
        | Execute JavaScript | window.my_js_function('arg1', 'arg2') |               |
        | Execute JavaScript | ${CURDIR}/js_to_execute.js            |               |
        | ${sum}=            | Execute JavaScript                    | return 1 + 1; |
        | Should Be Equal    | ${sum}                                | ${2}          |
        """
        js = self._get_javascript_to_execute(''.join(code))
        self._info("Executing JavaScript:\n%s" % js)
        return self._current_browser().execute_script(js)

    def execute_async_javascript(self, *code):
        """Executes asynchronous JavaScript code.

        Similar to `Execute Javascript` except that scripts executed with
        this keyword must explicitly signal they are finished by invoking the
        provided callback. This callback is always injected into the executed
        function as the last argument.

        Scripts must complete within the script timeout or this keyword will
        fail. See the `Timeouts` section for more information.

<<<<<<< HEAD
        Example:
        | Execute Async JavaScript | var callback = arguments[arguments.length - 1]; | window.setTimeout(callback, 2000); |
        | Execute Async JavaScript | ${CURDIR}/async_js_to_execute.js | |
=======
        Examples:
        | Execute Async JavaScript | var callback = arguments[arguments.length - 1]; | window.setTimeout(callback, 2000); |
        | Execute Async JavaScript | ${CURDIR}/async_js_to_execute.js                |                                    |
        | ${retval}=               | Execute Async JavaScript                        |                                    |
        | ...                      | var callback = arguments[arguments.length - 1]; |                                    |
        | ...                      | function answer(){callback("text");};           |                                    |
        | ...                      | window.setTimeout(answer, 2000);                |                                    |
        | Should Be Equal          | ${retval}                                       | text                               |
>>>>>>> d9933702
        """
        js = self._get_javascript_to_execute(''.join(code))
        self._info("Executing Asynchronous JavaScript:\n%s" % js)
        return self._current_browser().execute_async_script(js)

    def get_alert_message(self):
        """Returns the text of current JavaScript alert.

        This keyword will fail if no alert is present. Note that
        following keywords will fail unless the alert is
        dismissed by this keyword or another like `Get Alert Message`.
        """
        return self._close_alert()

    # Private

    def _close_alert(self, confirm=False):
        alert = None
        try:
            alert = self._current_browser().switch_to_alert()
            text = ' '.join(alert.text.splitlines()) # collapse new lines chars
            if not confirm: alert.dismiss()
            else: alert.accept()
            return text
        except WebDriverException:
            raise RuntimeError('There were no alerts')

    def _get_javascript_to_execute(self, code):
        codepath = code.replace('/', os.sep)
        if not (os.path.isabs(codepath) and os.path.isfile(codepath)):
            return code
        self._html('Reading JavaScript from file <a href="file://%s">%s</a>.'
                   % (codepath.replace(os.sep, '/'), codepath))
        codefile = open(codepath)
        try:
            return codefile.read().strip()
        finally:
            codefile.close()<|MERGE_RESOLUTION|>--- conflicted
+++ resolved
@@ -77,15 +77,9 @@
         a path separator on all operating systems.
 
         The JavaScript executes in the context of the currently selected
-<<<<<<< HEAD
         frame or window. Use _window_ to refer to the window of your
         application and _document_ to refer to the document object
         of the current frame or window, e.g.
-=======
-        frame or window as the body of an anonymous function. Use _window_ to
-        refer to the window of your application and _document_ to refer to the
-        document object of the current frame or window, e.g.
->>>>>>> d9933702
         _document.getElementById('foo')_.
 
         This keyword returns None unless there is a return statement in the
@@ -113,11 +107,6 @@
         Scripts must complete within the script timeout or this keyword will
         fail. See the `Timeouts` section for more information.
 
-<<<<<<< HEAD
-        Example:
-        | Execute Async JavaScript | var callback = arguments[arguments.length - 1]; | window.setTimeout(callback, 2000); |
-        | Execute Async JavaScript | ${CURDIR}/async_js_to_execute.js | |
-=======
         Examples:
         | Execute Async JavaScript | var callback = arguments[arguments.length - 1]; | window.setTimeout(callback, 2000); |
         | Execute Async JavaScript | ${CURDIR}/async_js_to_execute.js                |                                    |
@@ -126,7 +115,6 @@
         | ...                      | function answer(){callback("text");};           |                                    |
         | ...                      | window.setTimeout(answer, 2000);                |                                    |
         | Should Be Equal          | ${retval}                                       | text                               |
->>>>>>> d9933702
         """
         js = self._get_javascript_to_execute(''.join(code))
         self._info("Executing Asynchronous JavaScript:\n%s" % js)
