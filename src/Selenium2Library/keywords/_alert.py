<<<<<<< HEAD
from __future__ import absolute_import
from selenium.common.exceptions import WebDriverException
from selenium.webdriver.support.ui import WebDriverWait
from selenium.webdriver.support import expected_conditions as EC
from .keywordgroup import KeywordGroup


class _AlertKeywords(KeywordGroup):

    def __init__(self):
        self._cancel_on_next_confirmation = False

    # Public

    def input_text_into_prompt(self, text):
        """Types the given `text` into alert box.  """
        alert = None
        try:
            alert = self._wait_alert()
            alert.send_keys(text)
        except WebDriverException:
            raise RuntimeError('There were no alerts')

    def alert_should_be_present(self, text=''):
        """Verifies an alert is present and dismisses it.

        If `text` is a non-empty string, then it is also verified that the
        message of the alert equals to `text`.

        Will fail if no alert is present. Note that following keywords
        will fail unless the alert is dismissed by this
        keyword or another like `Get Alert Message`.
        """
        alert_text = self.get_alert_message()
        if text and alert_text != text:
            raise AssertionError("Alert text should have been "
                                 "'%s' but was '%s'"
                                 % (text, alert_text))

    def choose_cancel_on_next_confirmation(self):
        """Cancel will be selected the next time `Confirm Action` is used."""
        self._cancel_on_next_confirmation = True

    def choose_ok_on_next_confirmation(self):
        """Undo the effect of using keywords `Choose Cancel On Next Confirmation`. Note
        that Selenium's overridden window.confirm() function will normally
        automatically return true, as if the user had manually clicked OK, so
        you shouldn't need to use this command unless for some reason you need
        to change your mind prior to the next confirmation. After any
        confirmation, Selenium will resume using the default behavior for
        future confirmations, automatically returning true (OK) unless/until
        you explicitly use `Choose Cancel On Next Confirmation` for each
        confirmation.

        Note that every time a confirmation comes up, you must
        consume it by using a keywords such as `Get Alert Message`, or else
        the following selenium operations will fail.
        """
        self._cancel_on_next_confirmation = False

    def confirm_action(self):
        """Dismisses currently shown confirmation dialog and returns it's message.

        By default, this keyword chooses 'OK' option from the dialog. If
        'Cancel' needs to be chosen, keyword `Choose Cancel On Next
        Confirmation` must be called before the action that causes the
        confirmation dialog to be shown.

        Examples:
        | Click Button | Send | # Shows a confirmation dialog |
        | ${message}= | Confirm Action | # Chooses Ok |
        | Should Be Equal | ${message} | Are your sure? |
        |                |    |              |
        | Choose Cancel On Next Confirmation | | |
        | Click Button | Send | # Shows a confirmation dialog |
        | Confirm Action |    | # Chooses Cancel |
        """
        text = self._close_alert(not self._cancel_on_next_confirmation)
        self._cancel_on_next_confirmation = False
        return text

    def get_alert_message(self, dismiss=True):
        """Returns the text of current JavaScript alert.

        By default the current JavaScript alert will be dismissed.
        This keyword will fail if no alert is present. Note that
        following keywords will fail unless the alert is
        dismissed by this keyword or another like `Get Alert Message`.
        """
        if dismiss:
            return self._close_alert()
        else:
            return self._read_alert()

    def dismiss_alert(self, accept=True):
        """ Returns true if alert was confirmed, false if it was dismissed

        This keyword will fail if no alert is present. Note that
        following keywords will fail unless the alert is
        dismissed by this keyword or another like `Get Alert Message`.
        """
        return self._handle_alert(accept)

    # Private

    def _close_alert(self, confirm=True):
        try:
            text = self._read_alert()
            self._handle_alert(confirm)
            return text
        except WebDriverException:
            raise RuntimeError('There were no alerts')

    def _read_alert(self):
        alert = None
        try:
            alert = self._wait_alert()
            # collapse new lines chars
            return ' '.join(alert.text.splitlines())
        except WebDriverException:
            raise RuntimeError('There were no alerts')

    def _handle_alert(self, confirm=True):
        try:
            alert = self._wait_alert()
            if not confirm:
                alert.dismiss()
                return False
            else:
                alert.accept()
                return True
        except WebDriverException:
            raise RuntimeError('There were no alerts')

    def _wait_alert(self):
        return WebDriverWait(self._current_browser(), 1).until(
            EC.alert_is_present())
=======
import time
from selenium.common.exceptions import WebDriverException
from selenium.webdriver.support.ui import WebDriverWait
from selenium.webdriver.support import expected_conditions as EC
from keywordgroup import KeywordGroup


class _AlertKeywords(KeywordGroup):

    __ACCEPT_ALERT = 'accept'
    __DISMISS_ALERT = 'dismiss'

    def __init__(self):
        self._next_alert_dismiss_type = self.__ACCEPT_ALERT

    # Public

    def input_text_into_prompt(self, text):
        """Types the given `text` into alert box.  """
        try:
            alert = self._wait_alert()
            alert.send_keys(text)
        except WebDriverException:
            raise RuntimeError('There were no alerts')

    def alert_should_be_present(self, text=''):
        """Verifies an alert is present and dismisses it.

        If `text` is a non-empty string, then it is also verified that the
        message of the alert equals to `text`.

        Will fail if no alert is present. Note that following keywords
        will fail unless the alert is dismissed by this
        keyword or another like `Get Alert Message`.
        """
        alert_text = self._handle_alert(self.__ACCEPT_ALERT)
        if text and alert_text != text:
            raise AssertionError("Alert text should have been "
                                 "'%s' but was '%s'"
                                 % (text, alert_text))

    def choose_cancel_on_next_confirmation(self):
        """Cancel will be selected the next time `Confirm Action` is used."""
        self._next_alert_dismiss_type = self.__DISMISS_ALERT

    def choose_ok_on_next_confirmation(self):
        """Undo the effect of using keywords `Choose Cancel On Next Confirmation`. Note
        that Selenium's overridden window.confirm() function will normally
        automatically return true, as if the user had manually clicked OK, so
        you shouldn't need to use this command unless for some reason you need
        to change your mind prior to the next confirmation. After any
        confirmation, Selenium will resume using the default behavior for
        future confirmations, automatically returning true (OK) unless/until
        you explicitly use `Choose Cancel On Next Confirmation` for each
        confirmation.

        Note that every time a confirmation comes up, you must
        consume it by using a keywords such as `Get Alert Message`, or else
        the following selenium operations will fail.
        """
        self._next_alert_dismiss_type = self.__ACCEPT_ALERT

    def confirm_action(self):
        """Dismisses currently shown confirmation dialog and returns it's message.

        By default, this keyword chooses 'OK' option from the dialog. If
        'Cancel' needs to be chosen, keyword `Choose Cancel On Next
        Confirmation` must be called before the action that causes the
        confirmation dialog to be shown.

        Examples:
        | Click Button | Send | # Shows a confirmation dialog |
        | ${message}= | Confirm Action | # Chooses Ok |
        | Should Be Equal | ${message} | Are your sure? |
        |                |    |              |
        | Choose Cancel On Next Confirmation | | |
        | Click Button | Send | # Shows a confirmation dialog |
        | Confirm Action |    | # Chooses Cancel |
        """
        text = self._handle_alert(self._next_alert_dismiss_type)
        self._next_alert_dismiss_type = self.__DISMISS_ALERT
        return text

    def get_alert_message(self, dismiss=True):
        """Returns the text of current JavaScript alert.

        By default the current JavaScript alert will be dismissed.
        This keyword will fail if no alert is present. Note that
        following keywords will fail unless the alert is
        dismissed by this keyword or another like `Get Alert Message`.
        """
        if dismiss:
            return self._handle_alert(self.__DISMISS_ALERT)
        else:
            return self._handle_alert()

    def dismiss_alert(self, accept=True):
        """ Returns true if alert was confirmed, false if it was dismissed

        This keyword will fail if no alert is present. Note that
        following keywords will fail unless the alert is
        dismissed by this keyword or another like `Get Alert Message`.
        """
        if accept:
            return self._handle_alert(self.__ACCEPT_ALERT)
        else:
            return self._handle_alert()

    def _handle_alert(self, dismiss_type=None):
        """Alert re-try for Chrome

        Because Chrome has difficulties to handle alerts, like::

        alert.text
        alert.dismiss

        This function creates a re-try funtionality to better support
        alerts in Chrome.
        """
        retry = 0
        while retry < 4:
            try:
                return self._alert_worker(dismiss_type)
            except WebDriverException:
                time.sleep(0.2)
                retry += 1
        raise RuntimeError('There were no alerts')

    def _alert_worker(self, dismiss_type=None):
        alert = self._wait_alert()
        text = ' '.join(alert.text.splitlines())
        if dismiss_type == self.__DISMISS_ALERT:
            alert.dismiss()
        elif dismiss_type == self.__ACCEPT_ALERT:
            alert.accept()
        return text

    def _wait_alert(self):
        return WebDriverWait(self._current_browser(), 1).until(
            EC.alert_is_present())
>>>>>>> c8217c7f
<|MERGE_RESOLUTION|>--- conflicted
+++ resolved
@@ -1,280 +1,141 @@
-<<<<<<< HEAD
-from __future__ import absolute_import
-from selenium.common.exceptions import WebDriverException
-from selenium.webdriver.support.ui import WebDriverWait
-from selenium.webdriver.support import expected_conditions as EC
-from .keywordgroup import KeywordGroup
-
-
-class _AlertKeywords(KeywordGroup):
-
-    def __init__(self):
-        self._cancel_on_next_confirmation = False
-
-    # Public
-
-    def input_text_into_prompt(self, text):
-        """Types the given `text` into alert box.  """
-        alert = None
-        try:
-            alert = self._wait_alert()
-            alert.send_keys(text)
-        except WebDriverException:
-            raise RuntimeError('There were no alerts')
-
-    def alert_should_be_present(self, text=''):
-        """Verifies an alert is present and dismisses it.
-
-        If `text` is a non-empty string, then it is also verified that the
-        message of the alert equals to `text`.
-
-        Will fail if no alert is present. Note that following keywords
-        will fail unless the alert is dismissed by this
-        keyword or another like `Get Alert Message`.
-        """
-        alert_text = self.get_alert_message()
-        if text and alert_text != text:
-            raise AssertionError("Alert text should have been "
-                                 "'%s' but was '%s'"
-                                 % (text, alert_text))
-
-    def choose_cancel_on_next_confirmation(self):
-        """Cancel will be selected the next time `Confirm Action` is used."""
-        self._cancel_on_next_confirmation = True
-
-    def choose_ok_on_next_confirmation(self):
-        """Undo the effect of using keywords `Choose Cancel On Next Confirmation`. Note
-        that Selenium's overridden window.confirm() function will normally
-        automatically return true, as if the user had manually clicked OK, so
-        you shouldn't need to use this command unless for some reason you need
-        to change your mind prior to the next confirmation. After any
-        confirmation, Selenium will resume using the default behavior for
-        future confirmations, automatically returning true (OK) unless/until
-        you explicitly use `Choose Cancel On Next Confirmation` for each
-        confirmation.
-
-        Note that every time a confirmation comes up, you must
-        consume it by using a keywords such as `Get Alert Message`, or else
-        the following selenium operations will fail.
-        """
-        self._cancel_on_next_confirmation = False
-
-    def confirm_action(self):
-        """Dismisses currently shown confirmation dialog and returns it's message.
-
-        By default, this keyword chooses 'OK' option from the dialog. If
-        'Cancel' needs to be chosen, keyword `Choose Cancel On Next
-        Confirmation` must be called before the action that causes the
-        confirmation dialog to be shown.
-
-        Examples:
-        | Click Button | Send | # Shows a confirmation dialog |
-        | ${message}= | Confirm Action | # Chooses Ok |
-        | Should Be Equal | ${message} | Are your sure? |
-        |                |    |              |
-        | Choose Cancel On Next Confirmation | | |
-        | Click Button | Send | # Shows a confirmation dialog |
-        | Confirm Action |    | # Chooses Cancel |
-        """
-        text = self._close_alert(not self._cancel_on_next_confirmation)
-        self._cancel_on_next_confirmation = False
-        return text
-
-    def get_alert_message(self, dismiss=True):
-        """Returns the text of current JavaScript alert.
-
-        By default the current JavaScript alert will be dismissed.
-        This keyword will fail if no alert is present. Note that
-        following keywords will fail unless the alert is
-        dismissed by this keyword or another like `Get Alert Message`.
-        """
-        if dismiss:
-            return self._close_alert()
-        else:
-            return self._read_alert()
-
-    def dismiss_alert(self, accept=True):
-        """ Returns true if alert was confirmed, false if it was dismissed
-
-        This keyword will fail if no alert is present. Note that
-        following keywords will fail unless the alert is
-        dismissed by this keyword or another like `Get Alert Message`.
-        """
-        return self._handle_alert(accept)
-
-    # Private
-
-    def _close_alert(self, confirm=True):
-        try:
-            text = self._read_alert()
-            self._handle_alert(confirm)
-            return text
-        except WebDriverException:
-            raise RuntimeError('There were no alerts')
-
-    def _read_alert(self):
-        alert = None
-        try:
-            alert = self._wait_alert()
-            # collapse new lines chars
-            return ' '.join(alert.text.splitlines())
-        except WebDriverException:
-            raise RuntimeError('There were no alerts')
-
-    def _handle_alert(self, confirm=True):
-        try:
-            alert = self._wait_alert()
-            if not confirm:
-                alert.dismiss()
-                return False
-            else:
-                alert.accept()
-                return True
-        except WebDriverException:
-            raise RuntimeError('There were no alerts')
-
-    def _wait_alert(self):
-        return WebDriverWait(self._current_browser(), 1).until(
-            EC.alert_is_present())
-=======
-import time
-from selenium.common.exceptions import WebDriverException
-from selenium.webdriver.support.ui import WebDriverWait
-from selenium.webdriver.support import expected_conditions as EC
-from keywordgroup import KeywordGroup
-
-
-class _AlertKeywords(KeywordGroup):
-
-    __ACCEPT_ALERT = 'accept'
-    __DISMISS_ALERT = 'dismiss'
-
-    def __init__(self):
-        self._next_alert_dismiss_type = self.__ACCEPT_ALERT
-
-    # Public
-
-    def input_text_into_prompt(self, text):
-        """Types the given `text` into alert box.  """
-        try:
-            alert = self._wait_alert()
-            alert.send_keys(text)
-        except WebDriverException:
-            raise RuntimeError('There were no alerts')
-
-    def alert_should_be_present(self, text=''):
-        """Verifies an alert is present and dismisses it.
-
-        If `text` is a non-empty string, then it is also verified that the
-        message of the alert equals to `text`.
-
-        Will fail if no alert is present. Note that following keywords
-        will fail unless the alert is dismissed by this
-        keyword or another like `Get Alert Message`.
-        """
-        alert_text = self._handle_alert(self.__ACCEPT_ALERT)
-        if text and alert_text != text:
-            raise AssertionError("Alert text should have been "
-                                 "'%s' but was '%s'"
-                                 % (text, alert_text))
-
-    def choose_cancel_on_next_confirmation(self):
-        """Cancel will be selected the next time `Confirm Action` is used."""
-        self._next_alert_dismiss_type = self.__DISMISS_ALERT
-
-    def choose_ok_on_next_confirmation(self):
-        """Undo the effect of using keywords `Choose Cancel On Next Confirmation`. Note
-        that Selenium's overridden window.confirm() function will normally
-        automatically return true, as if the user had manually clicked OK, so
-        you shouldn't need to use this command unless for some reason you need
-        to change your mind prior to the next confirmation. After any
-        confirmation, Selenium will resume using the default behavior for
-        future confirmations, automatically returning true (OK) unless/until
-        you explicitly use `Choose Cancel On Next Confirmation` for each
-        confirmation.
-
-        Note that every time a confirmation comes up, you must
-        consume it by using a keywords such as `Get Alert Message`, or else
-        the following selenium operations will fail.
-        """
-        self._next_alert_dismiss_type = self.__ACCEPT_ALERT
-
-    def confirm_action(self):
-        """Dismisses currently shown confirmation dialog and returns it's message.
-
-        By default, this keyword chooses 'OK' option from the dialog. If
-        'Cancel' needs to be chosen, keyword `Choose Cancel On Next
-        Confirmation` must be called before the action that causes the
-        confirmation dialog to be shown.
-
-        Examples:
-        | Click Button | Send | # Shows a confirmation dialog |
-        | ${message}= | Confirm Action | # Chooses Ok |
-        | Should Be Equal | ${message} | Are your sure? |
-        |                |    |              |
-        | Choose Cancel On Next Confirmation | | |
-        | Click Button | Send | # Shows a confirmation dialog |
-        | Confirm Action |    | # Chooses Cancel |
-        """
-        text = self._handle_alert(self._next_alert_dismiss_type)
-        self._next_alert_dismiss_type = self.__DISMISS_ALERT
-        return text
-
-    def get_alert_message(self, dismiss=True):
-        """Returns the text of current JavaScript alert.
-
-        By default the current JavaScript alert will be dismissed.
-        This keyword will fail if no alert is present. Note that
-        following keywords will fail unless the alert is
-        dismissed by this keyword or another like `Get Alert Message`.
-        """
-        if dismiss:
-            return self._handle_alert(self.__DISMISS_ALERT)
-        else:
-            return self._handle_alert()
-
-    def dismiss_alert(self, accept=True):
-        """ Returns true if alert was confirmed, false if it was dismissed
-
-        This keyword will fail if no alert is present. Note that
-        following keywords will fail unless the alert is
-        dismissed by this keyword or another like `Get Alert Message`.
-        """
-        if accept:
-            return self._handle_alert(self.__ACCEPT_ALERT)
-        else:
-            return self._handle_alert()
-
-    def _handle_alert(self, dismiss_type=None):
-        """Alert re-try for Chrome
-
-        Because Chrome has difficulties to handle alerts, like::
-
-        alert.text
-        alert.dismiss
-
-        This function creates a re-try funtionality to better support
-        alerts in Chrome.
-        """
-        retry = 0
-        while retry < 4:
-            try:
-                return self._alert_worker(dismiss_type)
-            except WebDriverException:
-                time.sleep(0.2)
-                retry += 1
-        raise RuntimeError('There were no alerts')
-
-    def _alert_worker(self, dismiss_type=None):
-        alert = self._wait_alert()
-        text = ' '.join(alert.text.splitlines())
-        if dismiss_type == self.__DISMISS_ALERT:
-            alert.dismiss()
-        elif dismiss_type == self.__ACCEPT_ALERT:
-            alert.accept()
-        return text
-
-    def _wait_alert(self):
-        return WebDriverWait(self._current_browser(), 1).until(
-            EC.alert_is_present())
->>>>>>> c8217c7f
+from __future__ import absolute_import
+import time
+from selenium.common.exceptions import WebDriverException
+from selenium.webdriver.support.ui import WebDriverWait
+from selenium.webdriver.support import expected_conditions as EC
+from .keywordgroup import KeywordGroup
+
+
+class _AlertKeywords(KeywordGroup):
+
+    __ACCEPT_ALERT = 'accept'
+    __DISMISS_ALERT = 'dismiss'
+
+    def __init__(self):
+        self._next_alert_dismiss_type = self.__ACCEPT_ALERT
+
+    # Public
+
+    def input_text_into_prompt(self, text):
+        """Types the given `text` into alert box.  """
+        try:
+            alert = self._wait_alert()
+            alert.send_keys(text)
+        except WebDriverException:
+            raise RuntimeError('There were no alerts')
+
+    def alert_should_be_present(self, text=''):
+        """Verifies an alert is present and dismisses it.
+
+        If `text` is a non-empty string, then it is also verified that the
+        message of the alert equals to `text`.
+
+        Will fail if no alert is present. Note that following keywords
+        will fail unless the alert is dismissed by this
+        keyword or another like `Get Alert Message`.
+        """
+        alert_text = self._handle_alert(self.__ACCEPT_ALERT)
+        if text and alert_text != text:
+            raise AssertionError("Alert text should have been "
+                                 "'%s' but was '%s'"
+                                 % (text, alert_text))
+
+    def choose_cancel_on_next_confirmation(self):
+        """Cancel will be selected the next time `Confirm Action` is used."""
+        self._next_alert_dismiss_type = self.__DISMISS_ALERT
+
+    def choose_ok_on_next_confirmation(self):
+        """Undo the effect of using keywords `Choose Cancel On Next Confirmation`. Note
+        that Selenium's overridden window.confirm() function will normally
+        automatically return true, as if the user had manually clicked OK, so
+        you shouldn't need to use this command unless for some reason you need
+        to change your mind prior to the next confirmation. After any
+        confirmation, Selenium will resume using the default behavior for
+        future confirmations, automatically returning true (OK) unless/until
+        you explicitly use `Choose Cancel On Next Confirmation` for each
+        confirmation.
+
+        Note that every time a confirmation comes up, you must
+        consume it by using a keywords such as `Get Alert Message`, or else
+        the following selenium operations will fail.
+        """
+        self._next_alert_dismiss_type = self.__ACCEPT_ALERT
+
+    def confirm_action(self):
+        """Dismisses currently shown confirmation dialog and returns it's message.
+
+        By default, this keyword chooses 'OK' option from the dialog. If
+        'Cancel' needs to be chosen, keyword `Choose Cancel On Next
+        Confirmation` must be called before the action that causes the
+        confirmation dialog to be shown.
+
+        Examples:
+        | Click Button | Send | # Shows a confirmation dialog |
+        | ${message}= | Confirm Action | # Chooses Ok |
+        | Should Be Equal | ${message} | Are your sure? |
+        |                |    |              |
+        | Choose Cancel On Next Confirmation | | |
+        | Click Button | Send | # Shows a confirmation dialog |
+        | Confirm Action |    | # Chooses Cancel |
+        """
+        text = self._handle_alert(self._next_alert_dismiss_type)
+        self._next_alert_dismiss_type = self.__DISMISS_ALERT
+        return text
+
+    def get_alert_message(self, dismiss=True):
+        """Returns the text of current JavaScript alert.
+
+        By default the current JavaScript alert will be dismissed.
+        This keyword will fail if no alert is present. Note that
+        following keywords will fail unless the alert is
+        dismissed by this keyword or another like `Get Alert Message`.
+        """
+        if dismiss:
+            return self._handle_alert(self.__DISMISS_ALERT)
+        else:
+            return self._handle_alert()
+
+    def dismiss_alert(self, accept=True):
+        """ Returns true if alert was confirmed, false if it was dismissed
+
+        This keyword will fail if no alert is present. Note that
+        following keywords will fail unless the alert is
+        dismissed by this keyword or another like `Get Alert Message`.
+        """
+        if accept:
+            return self._handle_alert(self.__ACCEPT_ALERT)
+        else:
+            return self._handle_alert()
+
+    def _handle_alert(self, dismiss_type=None):
+        """Alert re-try for Chrome
+
+        Because Chrome has difficulties to handle alerts, like::
+
+        alert.text
+        alert.dismiss
+
+        This function creates a re-try funtionality to better support
+        alerts in Chrome.
+        """
+        retry = 0
+        while retry < 4:
+            try:
+                return self._alert_worker(dismiss_type)
+            except WebDriverException:
+                time.sleep(0.2)
+                retry += 1
+        raise RuntimeError('There were no alerts')
+
+    def _alert_worker(self, dismiss_type=None):
+        alert = self._wait_alert()
+        text = ' '.join(alert.text.splitlines())
+        if dismiss_type == self.__DISMISS_ALERT:
+            alert.dismiss()
+        elif dismiss_type == self.__ACCEPT_ALERT:
+            alert.accept()
+        return text
+
+    def _wait_alert(self):
+        return WebDriverWait(self._current_browser(), 1).until(
+            EC.alert_is_present())