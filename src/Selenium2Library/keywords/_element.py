from selenium.webdriver.common.keys import Keys
from selenium.webdriver.common.action_chains import ActionChains
from selenium.webdriver.remote.webelement import WebElement
from Selenium2Library import utils
from Selenium2Library.locators import ElementFinder
from Selenium2Library.locators import CustomLocator
from keywordgroup import KeywordGroup

try:
    basestring  # attempt to evaluate basestring
    def isstr(s):
        return isinstance(s, basestring)
except NameError:
    def isstr(s):
        return isinstance(s, str)

class _ElementKeywords(KeywordGroup):

    def __init__(self):
        self._element_finder = ElementFinder()

    # Public, get element(s)

    def get_webelements(self, locator):
        """Returns list of WebElement objects matching locator.

        See `introduction` for details about locating elements.
        """
        return self._element_find(locator, False, True)

    # Public, element lookups

    def current_frame_contains(self, text, loglevel='INFO'):
        """Verifies that current frame contains `text`.

        See `Page Should Contain ` for explanation about `loglevel` argument.
        """
        if not self._is_text_present(text):
            self.log_source(loglevel)
            raise AssertionError("Page should have contained text '%s' "
                                 "but did not" % text)
        self._info("Current page contains text '%s'." % text)


    def current_frame_should_not_contain(self, text, loglevel='INFO'):
        """Verifies that current frame contains `text`.

        See `Page Should Contain ` for explanation about `loglevel` argument.
        """
        if self._is_text_present(text):
            self.log_source(loglevel)
            raise AssertionError("Page should not have contained text '%s' "
                                 "but it did" % text)
        self._info("Current page should not contain text '%s'." % text)

    def element_should_contain(self, locator, expected, message=''):
        """Verifies element identified by `locator` contains text `expected`.

        If you wish to assert an exact (not a substring) match on the text
        of the element, use `Element Text Should Be`.

        `message` can be used to override the default error message.

        Key attributes for arbitrary elements are `id` and `name`. See
        `introduction` for details about locating elements.
        """
        self._info("Verifying element '%s' contains text '%s'."
                    % (locator, expected))
        actual = self._get_text(locator)
        if not expected in actual:
            if not message:
                message = "Element '%s' should have contained text '%s' but "\
                          "its text was '%s'." % (locator, expected, actual)
            raise AssertionError(message)

    def element_should_not_contain(self, locator, expected, message=''):
        """Verifies element identified by `locator` does not contain text `expected`.

        `message` can be used to override the default error message.

        Key attributes for arbitrary elements are `id` and `name`. See
        `Element Should Contain` for more details.
        """
        self._info("Verifying element '%s' does not contain text '%s'."
                   % (locator, expected))
        actual = self._get_text(locator)
        if expected in actual:
            if not message:
                message = "Element '%s' should not contain text '%s' but " \
                          "it did." % (locator, expected)
            raise AssertionError(message)

    def frame_should_contain(self, locator, text, loglevel='INFO'):
        """Verifies frame identified by `locator` contains `text`.

        See `Page Should Contain ` for explanation about `loglevel` argument.

        Key attributes for frames are `id` and `name.` See `introduction` for
        details about locating elements.
        """
        if not self._frame_contains(locator, text):
            self.log_source(loglevel)
            raise AssertionError("Page should have contained text '%s' "
                                 "but did not" % text)
        self._info("Current page contains text '%s'." % text)

    def page_should_contain(self, text, loglevel='INFO'):
        """Verifies that current page contains `text`.

        If this keyword fails, it automatically logs the page source
        using the log level specified with the optional `loglevel` argument.
        Valid log levels are DEBUG, INFO (default), WARN, and NONE. If the
        log level is NONE or below the current active log level the source
        will not be logged.
        """
        if not self._page_contains(text):
            self.log_source(loglevel)
            raise AssertionError("Page should have contained text '%s' "
                                 "but did not" % text)
        self._info("Current page contains text '%s'." % text)

    def page_should_contain_element(self, locator, message='', loglevel='INFO'):
        """Verifies element identified by `locator` is found on the current page.

        `message` can be used to override default error message.

        See `Page Should Contain` for explanation about `loglevel` argument.

        Key attributes for arbitrary elements are `id` and `name`. See
        `introduction` for details about locating elements.
        """
        self._page_should_contain_element(locator, None, message, loglevel)

    def locator_should_match_x_times(self, locator, expected_locator_count, message='', loglevel='INFO'):
        """Verifies that the page contains the given number of elements located by the given `locator`.

        See `introduction` for details about locating elements.

        See `Page Should Contain Element` for explanation about `message` and
        `loglevel` arguments.
        """
        actual_locator_count = len(self._element_find(locator, False, False))
        if int(actual_locator_count) != int(expected_locator_count):
            if not message:
                message = "Locator %s should have matched %s times but matched %s times"\
                            %(locator, expected_locator_count, actual_locator_count)
            self.log_source(loglevel)
            raise AssertionError(message)
        self._info("Current page contains %s elements matching '%s'."
                   % (actual_locator_count, locator))

    def page_should_not_contain(self, text, loglevel='INFO'):
        """Verifies the current page does not contain `text`.

        See `Page Should Contain ` for explanation about `loglevel` argument.
        """
        if self._page_contains(text):
            self.log_source(loglevel)
            raise AssertionError("Page should not have contained text '%s'" % text)
        self._info("Current page does not contain text '%s'." % text)

    def page_should_not_contain_element(self, locator, message='', loglevel='INFO'):
        """Verifies element identified by `locator` is not found on the current page.

        `message` can be used to override the default error message.

        See `Page Should Contain ` for explanation about `loglevel` argument.

        Key attributes for arbitrary elements are `id` and `name`. See
        `introduction` for details about locating elements.
        """
        self._page_should_not_contain_element(locator, None, message, loglevel)

    # Public, attributes

    def assign_id_to_element(self, locator, id):
        """Assigns a temporary identifier to element specified by `locator`.

        This is mainly useful if the locator is complicated/slow XPath expression.
        Identifier expires when the page is reloaded.

        Example:
        | Assign ID to Element | xpath=//div[@id="first_div"] | my id |
        | Page Should Contain Element | my id |
        """
        self._info("Assigning temporary id '%s' to element '%s'" % (id, locator))
        element = self._element_find(locator, True, True)
        self._current_browser().execute_script("arguments[0].id = '%s';" % id, element)

    def element_should_be_disabled(self, locator):
        """Verifies that element identified with `locator` is disabled.

        Key attributes for arbitrary elements are `id` and `name`. See
        `introduction` for details about locating elements.
        """
        if self._is_enabled(locator):
            raise AssertionError("Element '%s' is enabled." % (locator))

    def element_should_be_enabled(self, locator):
        """Verifies that element identified with `locator` is enabled.

        Key attributes for arbitrary elements are `id` and `name`. See
        `introduction` for details about locating elements.
        """
        if not self._is_enabled(locator):
            raise AssertionError("Element '%s' is disabled." % (locator))

    def element_should_be_visible(self, locator, message=''):
        """Verifies that the element identified by `locator` is visible.

        Herein, visible means that the element is logically visible, not optically
        visible in the current browser viewport. For example, an element that carries
        display:none is not logically visible, so using this keyword on that element
        would fail.

        `message` can be used to override the default error message.

        Key attributes for arbitrary elements are `id` and `name`. See
        `introduction` for details about locating elements.
        """
        self._info("Verifying element '%s' is visible." % locator)
        visible = self._is_visible(locator)
        if not visible:
            if not message:
                message = "The element '%s' should be visible, but it "\
                          "is not." % locator
            raise AssertionError(message)

    def element_should_not_be_visible(self, locator, message=''):
        """Verifies that the element identified by `locator` is NOT visible.

        This is the opposite of `Element Should Be Visible`.

        `message` can be used to override the default error message.

        Key attributes for arbitrary elements are `id` and `name`. See
        `introduction` for details about locating elements.
        """
        self._info("Verifying element '%s' is not visible." % locator)
        visible = self._is_visible(locator)
        if visible:
            if not message:
                message = "The element '%s' should not be visible, "\
                          "but it is." % locator
            raise AssertionError(message)

    def element_text_should_be(self, locator, expected, message=''):
        """Verifies element identified by `locator` exactly contains text `expected`.

        In contrast to `Element Should Contain`, this keyword does not try
        a substring match but an exact match on the element identified by `locator`.

        `message` can be used to override the default error message.

        Key attributes for arbitrary elements are `id` and `name`. See
        `introduction` for details about locating elements.
        """
        self._info("Verifying element '%s' contains exactly text '%s'."
                    % (locator, expected))
        element = self._element_find(locator, True, True)
        actual = element.text
        if expected != actual:
            if not message:
                message = "The text of element '%s' should have been '%s' but "\
                          "in fact it was '%s'." % (locator, expected, actual)
            raise AssertionError(message)

    def get_element_attribute(self, attribute_locator):
        """Return value of element attribute.

        `attribute_locator` consists of element locator followed by an @ sign
        and attribute name, for example "element_id@class".
        """
        locator, attribute_name = self._parse_attribute_locator(attribute_locator)
        element = self._element_find(locator, True, False)
        if element is None:
            raise ValueError("Element '%s' not found." % (locator))
        return element.get_attribute(attribute_name)

    def get_horizontal_position(self, locator):
        """Returns horizontal position of element identified by `locator`.

        The position is returned in pixels off the left side of the page,
        as an integer. Fails if a matching element is not found.

        See also `Get Vertical Position`.
        """
        element = self._element_find(locator, True, False)
        if element is None:
            raise AssertionError("Could not determine position for '%s'" % (locator))
        return element.location['x']

    def get_value(self, locator):
        """Returns the value attribute of element identified by `locator`.

        See `introduction` for details about locating elements.
        """
        return self._get_value(locator)

    def get_text(self, locator):
        """Returns the text value of element identified by `locator`.

        See `introduction` for details about locating elements.
        """
        return self._get_text(locator)

    def clear_element_text(self, locator):
        """Clears the text value of text entry element identified by `locator`.

        See `introduction` for details about locating elements.
        """
        element = self._element_find(locator, True, True)
        element.clear()

    def get_vertical_position(self, locator):
        """Returns vertical position of element identified by `locator`.

        The position is returned in pixels off the top of the page,
        as an integer. Fails if a matching element is not found.

        See also `Get Horizontal Position`.
        """
        element = self._element_find(locator, True, False)
        if element is None:
            raise AssertionError("Could not determine position for '%s'" % (locator))
        return element.location['y']

    # Public, mouse input/events

    def click_element(self, locator):
        """Click element identified by `locator`.

        Key attributes for arbitrary elements are `id` and `name`. See
        `introduction` for details about locating elements.
        """
        self._info("Clicking element '%s'." % locator)
        self._element_find(locator, True, True).click()

    def click_element_at_coordinates(self, locator, xoffset, yoffset):
        """Click element identified by `locator` at x/y coordinates of the element.
        Cursor is moved and the center of the element and x/y coordinates are
        calculted from that point.

        Key attributes for arbitrary elements are `id` and `name`. See
        `introduction` for details about locating elements.
        """
        self._info("Click clicking element '%s' in coordinates '%s', '%s'." % (locator, xoffset, yoffset))
        element = self._element_find(locator, True, True)
        #self._element_find(locator, True, True).click()
        #ActionChains(self._current_browser()).move_to_element_with_offset(element, xoffset, yoffset).click().perform()
        ActionChains(self._current_browser()).move_to_element(element).move_by_offset(xoffset, yoffset).click().perform()

    def double_click_element(self, locator):
        """Double click element identified by `locator`.

        Key attributes for arbitrary elements are `id` and `name`. See
        `introduction` for details about locating elements.
        """
        self._info("Double clicking element '%s'." % locator)
        element = self._element_find(locator, True, True)
        ActionChains(self._current_browser()).double_click(element).perform()

    def focus(self, locator):
        """Sets focus to element identified by `locator`."""
        element = self._element_find(locator, True, True)
        self._current_browser().execute_script("arguments[0].focus();", element)

    def drag_and_drop(self, source, target):
        """Drags element identified with `source` which is a locator.

        Element can be moved on top of another element with `target`
        argument.

        `target` is a locator of the element where the dragged object is
        dropped.

        Examples:
        | Drag And Drop | elem1 | elem2 | # Move elem1 over elem2. |
        """
        src_elem = self._element_find(source,True,True)
        trg_elem =  self._element_find(target,True,True)
        ActionChains(self._current_browser()).drag_and_drop(src_elem, trg_elem).perform()


    def drag_and_drop_by_offset(self, source, xoffset, yoffset):
        """Drags element identified with `source` which is a locator.

        Element will be moved by xoffset and yoffset, each of which is a
        negative or positive number specify the offset.

        Examples:
        | Drag And Drop By Offset | myElem | 50 | -35 | # Move myElem 50px right and 35px down. |
        """
        src_elem = self._element_find(source, True, True)
        ActionChains(self._current_browser()).drag_and_drop_by_offset(src_elem, xoffset, yoffset).perform()

    def mouse_down(self, locator):
        """Simulates pressing the left mouse button on the element specified by `locator`.

        The element is pressed without releasing the mouse button.

        Key attributes for arbitrary elements are `id` and `name`. See
        `introduction` for details about locating elements.

        See also the more specific keywords `Mouse Down On Image` and
        `Mouse Down On Link`.
        """
        self._info("Simulating Mouse Down on element '%s'" % locator)
        element = self._element_find(locator, True, False)
        if element is None:
            raise AssertionError("ERROR: Element %s not found." % (locator))
        ActionChains(self._current_browser()).click_and_hold(element).perform()

    def mouse_out(self, locator):
        """Simulates moving mouse away from the element specified by `locator`.

        Key attributes for arbitrary elements are `id` and `name`. See
        `introduction` for details about locating elements.
        """
        self._info("Simulating Mouse Out on element '%s'" % locator)
        element = self._element_find(locator, True, False)
        if element is None:
            raise AssertionError("ERROR: Element %s not found." % (locator))
        size = element.size
        offsetx = (size['width'] / 2) + 1
        offsety = (size['height'] / 2) + 1
        ActionChains(self._current_browser()).move_to_element(element).move_by_offset(offsetx, offsety).perform()

    def mouse_over(self, locator):
        """Simulates hovering mouse over the element specified by `locator`.

        Key attributes for arbitrary elements are `id` and `name`. See
        `introduction` for details about locating elements.
        """
        self._info("Simulating Mouse Over on element '%s'" % locator)
        element = self._element_find(locator, True, False)
        if element is None:
            raise AssertionError("ERROR: Element %s not found." % (locator))
        ActionChains(self._current_browser()).move_to_element(element).perform()

    def mouse_up(self, locator):
        """Simulates releasing the left mouse button on the element specified by `locator`.

        Key attributes for arbitrary elements are `id` and `name`. See
        `introduction` for details about locating elements.
        """
        self._info("Simulating Mouse Up on element '%s'" % locator)
        element = self._element_find(locator, True, False)
        if element is None:
            raise AssertionError("ERROR: Element %s not found." % (locator))
        ActionChains(self._current_browser()).release(element).perform()

    def open_context_menu(self, locator):
        """Opens context menu on element identified by `locator`."""
        element = self._element_find(locator, True, True)
        ActionChains(self._current_browser()).context_click(element).perform()

    def simulate(self, locator, event):
        """Simulates `event` on element identified by `locator`.

        This keyword is useful if element has OnEvent handler that needs to be
        explicitly invoked.

        See `introduction` for details about locating elements.
        """
        element = self._element_find(locator, True, True)
        script = """
element = arguments[0];
eventName = arguments[1];
if (document.createEventObject) { // IE
    return element.fireEvent('on' + eventName, document.createEventObject());
}
var evt = document.createEvent("HTMLEvents");
evt.initEvent(eventName, true, true);
return !element.dispatchEvent(evt);
        """
        self._current_browser().execute_script(script, element, event)

    def press_key(self, locator, key):
        """Simulates user pressing key on element identified by `locator`.
<<<<<<< HEAD
        `key` is either a single character, or a numerical ASCII code of the key
        lead by '\\\\'.

        Examples:
        | Press Key | text_field   | q                |                                               |
        | Press Key | login_button | \\\\13           | # ASCII code for enter key                    |
        | Press Key | nav_console  | \\\\\\\\ARROW_UP | # selenium.webdriver.common.keys ARROW_UP KEY |
        """
        if key.startswith('\\\\') and len(key) > 1:
            key = getattr(Keys,key[2:])
        elif key.startswith('\\') and len(key) > 1:
            key = self._map_ascii_key_code_to_key(int(key[1:]))
        #if len(key) > 1:
        # raise ValueError("Key value '%s' is invalid.", key)
=======

        `key` is either a single character, a numerical ASCII code of the key lead by '\\\\',
         or a NAMED KEY as described in the [https://selenium.googlecode.com/git/docs/api/py/webdriver/selenium.webdriver.common.keys.html|Selenium docs].

        Examples:
        | Press Key | text_field   | q        | # The letter 'q'                              |
        | Press Key | nav_console  | ARROW_UP | # Named ARROW_UP key                          |
        | Press Key | login_button | \\\\13   | # ASCII code for Enter key                    |

        It's recommended to use named keys over ascii escapes (.i.e ``ENTER`` over ``\\\\13``)

        NAMED KEY value is new in Selenium2Library 1.7.3.
        """
        if len(key) > 1:
            if key.startswith('\\'):
                key = self._map_ascii_key_code_to_key(int(key[1:]))
            else:
                key = self._map_named_key_code_to_special_key(key)
>>>>>>> d11f6a41
        element = self._element_find(locator, True, True)
        # select it
        element.send_keys(key)

    def press_keys(self, locator, key=None, special_key1=None, special_key2=None):
        """Simulates user pressing a key and one or two special_keys simultaneously on element identified by `locator`.

        `key` is either a single character, or a numerical ASCII code of the key
        lead by '\\\\'.

        `special_key1` and `special_key2` are special key names defined at selenium.webdriver.common.keys.

        Examples:
        | Press Keys | textarea     | a                | SHIFT      |
        | Press Keys | textarea     | ${NONE}          | END        |
        | Press Keys | textarea     | a                | CONTROL    |
        | Press Keys | textarea     | x                | CONTROL    |
        | Press Keys | textarea     | z                | CONTROL    |
        | Press Keys | textarea     | \\\\\\\\SHIFT    | CONTROL    | ARROW_UP  |

        Reference: http://selenium-python.readthedocs.org/en/latest/api.html#module-selenium.webdriver.common.keys
        """
        if key == None and special_key1 == None:
            raise ValueError("Key and Special_Key values; '%s', '%s' are invalid." % (key, special_key1))
        if key == None and len(special_key1) > 1:
            key = '\\\\' + special_key1
            special_key1 = special_key2
            special_key2 = None

        if key.startswith('\\\\') and len(key) > 1:
            key = getattr(Keys,key[2:])
        elif key.startswith('\\') and len(key) > 1:
            key = self._map_ascii_key_code_to_key(int(key[1:]))

        if special_key1 != None and len(special_key1) > 0:
            try:
                special_key1 = self._map_named_key_code_to_special_key(special_key1)
            except:
                raise ValueError("Special_Key1 value '%s' is invalid." % (special_key1))
        
        if special_key2 != None and len(special_key2) > 0:
            try:
                special_key2 = self._map_named_key_code_to_special_key(special_key2)
            except:
                raise ValueError("Special_Key2 value '%s' is invalid." % (special_key2))
 
        #select it
        element = self._element_find(locator, True, True)

        if len(key) > 0 and special_key1 == None and special_key2 == None:
            element.send_keys(key)
            return
        if len(key) > 0 and len(special_key1) > 0 and special_key2 == None:
            ActionChains(self._current_browser()).key_down(special_key1, element).send_keys(key).key_up(special_key1, element).perform()
            return
        if len(key) > 0 and len(special_key1) > 0 and len(special_key2) > 0:
            ActionChains(self._current_browser()).key_down(special_key1, element).key_down(special_key2, element).send_keys(key).key_up(special_key2, element).key_up(special_key1, element).perform()
        
    # Public, links

    def click_link(self, locator):
        """Clicks a link identified by locator.

        Key attributes for links are `id`, `name`, `href` and link text. See
        `introduction` for details about locating elements.
        """
        self._info("Clicking link '%s'." % locator)
        link = self._element_find(locator, True, True, tag='a')
        link.click()

    def get_all_links(self):
        """Returns a list containing ids of all links found in current page.

        If a link has no id, an empty string will be in the list instead.
        """
        links = []
        for anchor in self._element_find("tag=a", False, False, 'a'):
            links.append(anchor.get_attribute('id'))
        return links

    def mouse_down_on_link(self, locator):
        """Simulates a mouse down event on a link.

        Key attributes for links are `id`, `name`, `href` and link text. See
        `introduction` for details about locating elements.
        """
        element = self._element_find(locator, True, True, 'link')
        ActionChains(self._current_browser()).click_and_hold(element).perform()

    def page_should_contain_link(self, locator, message='', loglevel='INFO'):
        """Verifies link identified by `locator` is found from current page.

        See `Page Should Contain Element` for explanation about `message` and
        `loglevel` arguments.

        Key attributes for links are `id`, `name`, `href` and link text. See
        `introduction` for details about locating elements.
        """
        self._page_should_contain_element(locator, 'link', message, loglevel)

    def page_should_not_contain_link(self, locator, message='', loglevel='INFO'):
        """Verifies image identified by `locator` is not found from current page.

        See `Page Should Contain Element` for explanation about `message` and
        `loglevel` arguments.

        Key attributes for images are `id`, `src` and `alt`. See
        `introduction` for details about locating elements.
        """
        self._page_should_not_contain_element(locator, 'link', message, loglevel)

    # Public, images

    def click_image(self, locator):
        """Clicks an image found by `locator`.

        Key attributes for images are `id`, `src` and `alt`. See
        `introduction` for details about locating elements.
        """
        self._info("Clicking image '%s'." % locator)
        element = self._element_find(locator, True, False, 'image')
        if element is None:
            # A form may have an image as it's submit trigger.
            element = self._element_find(locator, True, True, 'input')
        element.click()

    def mouse_down_on_image(self, locator):
        """Simulates a mouse down event on an image.

        Key attributes for images are `id`, `src` and `alt`. See
        `introduction` for details about locating elements.
        """
        element = self._element_find(locator, True, True, 'image')
        ActionChains(self._current_browser()).click_and_hold(element).perform()

    def page_should_contain_image(self, locator, message='', loglevel='INFO'):
        """Verifies image identified by `locator` is found from current page.

        See `Page Should Contain Element` for explanation about `message` and
        `loglevel` arguments.

        Key attributes for images are `id`, `src` and `alt`. See
        `introduction` for details about locating elements.
        """
        self._page_should_contain_element(locator, 'image', message, loglevel)

    def page_should_not_contain_image(self, locator, message='', loglevel='INFO'):
        """Verifies image identified by `locator` is found from current page.

        See `Page Should Contain Element` for explanation about `message` and
        `loglevel` arguments.

        Key attributes for images are `id`, `src` and `alt`. See
        `introduction` for details about locating elements.
        """
        self._page_should_not_contain_element(locator, 'image', message, loglevel)

    # Public, xpath

    def get_matching_xpath_count(self, xpath):
        """Returns number of elements matching `xpath`

        One should not use the xpath= prefix for 'xpath'. XPath is assumed.

        Correct:
        | count = | Get Matching Xpath Count | //div[@id='sales-pop']
        Incorrect:
        | count = | Get Matching Xpath Count | xpath=//div[@id='sales-pop']

        If you wish to assert the number of matching elements, use
        `Xpath Should Match X Times`.
        """
        count = len(self._element_find("xpath=" + xpath, False, False))
        return str(count)

    def xpath_should_match_x_times(self, xpath, expected_xpath_count, message='', loglevel='INFO'):
        """Verifies that the page contains the given number of elements located by the given `xpath`.

        One should not use the xpath= prefix for 'xpath'. XPath is assumed.

        Correct:
        | Xpath Should Match X Times | //div[@id='sales-pop'] | 1
        Incorrect:
        | Xpath Should Match X Times | xpath=//div[@id='sales-pop'] | 1

        See `Page Should Contain Element` for explanation about `message` and
        `loglevel` arguments.
        """
        actual_xpath_count = len(self._element_find("xpath=" + xpath, False, False))
        if int(actual_xpath_count) != int(expected_xpath_count):
            if not message:
                message = "Xpath %s should have matched %s times but matched %s times"\
                            %(xpath, expected_xpath_count, actual_xpath_count)
            self.log_source(loglevel)
            raise AssertionError(message)
        self._info("Current page contains %s elements matching '%s'."
                   % (actual_xpath_count, xpath))

    # Public, custom
    def add_location_strategy(self, strategy_name, strategy_keyword, persist=False):
        """Adds a custom location strategy based on a user keyword. Location strategies are
        automatically removed after leaving the current scope by default. Setting `persist`
        to any non-empty string will cause the location strategy to stay registered throughout
        the life of the test.

        Trying to add a custom location strategy with the same name as one that already exists will
        cause the keyword to fail.

        Custom locator keyword example:
        | Custom Locator Strategy | [Arguments] | ${browser} | ${criteria} | ${tag} | ${constraints} |
        |   | ${retVal}= | Execute Javascript | return window.document.getElementById('${criteria}'); |
        |   | [Return] | ${retVal} |

        Usage example:
        | Add Location Strategy | custom | Custom Locator Strategy |
        | Page Should Contain Element | custom=my_id |

        See `Remove Location Strategy` for details about removing a custom location strategy.
        """
        strategy = CustomLocator(strategy_name, strategy_keyword)
        self._element_finder.register(strategy, persist)

    def remove_location_strategy(self, strategy_name):
        """Removes a previously added custom location strategy.
        Will fail if a default strategy is specified.

        See `Add Location Strategy` for details about adding a custom location strategy.
        """
        self._element_finder.unregister(strategy_name)

    # Private

    def _element_find(self, locator, first_only, required, tag=None):
        browser = self._current_browser()
        if isstr(locator):
            elements = self._element_finder.find(browser, locator, tag)
            if required and len(elements) == 0:
                raise ValueError("Element locator '" + locator + "' did not match any elements.")
            if first_only:
                if len(elements) == 0: return None
                return elements[0]
        elif isinstance(locator, WebElement):
            elements = locator
        # do some other stuff here like deal with list of webelements
        # ... or raise locator/element specific error if required
        return elements

    def _frame_contains(self, locator, text):
        browser = self._current_browser()
        element = self._element_find(locator, True, True)
        browser.switch_to_frame(element)
        self._info("Searching for text from frame '%s'." % locator)
        found = self._is_text_present(text)
        browser.switch_to_default_content()
        return found

    def _get_text(self, locator):
        element = self._element_find(locator, True, True)
        if element is not None:
            return element.text
        return None

    def _get_value(self, locator, tag=None):
        element = self._element_find(locator, True, False, tag=tag)
        return element.get_attribute('value') if element is not None else None

    def _is_enabled(self, locator):
        element = self._element_find(locator, True, True)
        if not self._is_form_element(element):
            raise AssertionError("ERROR: Element %s is not an input." % (locator))
        if not element.is_enabled():
            return False
        read_only = element.get_attribute('readonly')
        if read_only == 'readonly' or read_only == 'true':
            return False
        return True

    def _is_text_present(self, text):
        locator = "xpath=//*[contains(., %s)]" % utils.escape_xpath_value(text);
        return self._is_element_present(locator)

    def _is_visible(self, locator):
        element = self._element_find(locator, True, False)
        if element is not None:
            return element.is_displayed()
        return None

    def _map_ascii_key_code_to_key(self, key_code):
        map = {
            0: Keys.NULL,
            8: Keys.BACK_SPACE,
            9: Keys.TAB,
            10: Keys.RETURN,
            13: Keys.ENTER,
            24: Keys.CANCEL,
            27: Keys.ESCAPE,
            32: Keys.SPACE,
            42: Keys.MULTIPLY,
            43: Keys.ADD,
            44: Keys.SEPARATOR,
            45: Keys.SUBTRACT,
            56: Keys.DECIMAL,
            57: Keys.DIVIDE,
            59: Keys.SEMICOLON,
            61: Keys.EQUALS,
            127: Keys.DELETE
        }
        key = map.get(key_code)
        if key is None:
            key = chr(key_code)
        return key

    def _map_named_key_code_to_special_key(self, key_name):
        try:
           return getattr(Keys, key_name)
<<<<<<< HEAD
        except:
           message = "Unknown key named '%s'." % (key_name)
           self._debug(message)
           raise ValueError(message)
        return Keys.NULL
=======
        except AttributeError:
           message = "Unknown key named '%s'." % (key_name)
           self._debug(message)
           raise ValueError(message)
>>>>>>> d11f6a41

    def _parse_attribute_locator(self, attribute_locator):
        parts = attribute_locator.rpartition('@')
        if len(parts[0]) == 0:
            raise ValueError("Attribute locator '%s' does not contain an element locator." % (attribute_locator))
        if len(parts[2]) == 0:
            raise ValueError("Attribute locator '%s' does not contain an attribute name." % (attribute_locator))
        return (parts[0], parts[2])

    def _is_element_present(self, locator, tag=None):
        return (self._element_find(locator, True, False, tag=tag) is not None)

    def _page_contains(self, text):
        browser = self._current_browser()
        browser.switch_to_default_content()

        if self._is_text_present(text):
            return True

        subframes = self._element_find("xpath=//frame|//iframe", False, False)
        self._debug('Current frame has %d subframes' % len(subframes))
        for frame in subframes:
            browser.switch_to_frame(frame)
            found_text = self._is_text_present(text)
            browser.switch_to_default_content()
            if found_text:
                return True

        return False

    def _page_should_contain_element(self, locator, tag, message, loglevel):
        element_name = tag if tag is not None else 'element'
        if not self._is_element_present(locator, tag):
            if not message:
                message = "Page should have contained %s '%s' but did not"\
                           % (element_name, locator)
            self.log_source(loglevel)
            raise AssertionError(message)
        self._info("Current page contains %s '%s'." % (element_name, locator))

    def _page_should_not_contain_element(self, locator, tag, message, loglevel):
        element_name = tag if tag is not None else 'element'
        if self._is_element_present(locator, tag):
            if not message:
                message = "Page should not have contained %s '%s'"\
                           % (element_name, locator)
            self.log_source(loglevel)
            raise AssertionError(message)
        self._info("Current page does not contain %s '%s'."
                   % (element_name, locator))<|MERGE_RESOLUTION|>--- conflicted
+++ resolved
@@ -478,22 +478,6 @@
 
     def press_key(self, locator, key):
         """Simulates user pressing key on element identified by `locator`.
-<<<<<<< HEAD
-        `key` is either a single character, or a numerical ASCII code of the key
-        lead by '\\\\'.
-
-        Examples:
-        | Press Key | text_field   | q                |                                               |
-        | Press Key | login_button | \\\\13           | # ASCII code for enter key                    |
-        | Press Key | nav_console  | \\\\\\\\ARROW_UP | # selenium.webdriver.common.keys ARROW_UP KEY |
-        """
-        if key.startswith('\\\\') and len(key) > 1:
-            key = getattr(Keys,key[2:])
-        elif key.startswith('\\') and len(key) > 1:
-            key = self._map_ascii_key_code_to_key(int(key[1:]))
-        #if len(key) > 1:
-        # raise ValueError("Key value '%s' is invalid.", key)
-=======
 
         `key` is either a single character, a numerical ASCII code of the key lead by '\\\\',
          or a NAMED KEY as described in the [https://selenium.googlecode.com/git/docs/api/py/webdriver/selenium.webdriver.common.keys.html|Selenium docs].
@@ -512,7 +496,6 @@
                 key = self._map_ascii_key_code_to_key(int(key[1:]))
             else:
                 key = self._map_named_key_code_to_special_key(key)
->>>>>>> d11f6a41
         element = self._element_find(locator, True, True)
         # select it
         element.send_keys(key)
@@ -828,18 +811,10 @@
     def _map_named_key_code_to_special_key(self, key_name):
         try:
            return getattr(Keys, key_name)
-<<<<<<< HEAD
-        except:
-           message = "Unknown key named '%s'." % (key_name)
-           self._debug(message)
-           raise ValueError(message)
-        return Keys.NULL
-=======
         except AttributeError:
            message = "Unknown key named '%s'." % (key_name)
            self._debug(message)
            raise ValueError(message)
->>>>>>> d11f6a41
 
     def _parse_attribute_locator(self, attribute_locator):
         parts = attribute_locator.rpartition('@')
