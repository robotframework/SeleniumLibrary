from selenium.webdriver.common.keys import Keys
from selenium.webdriver.common.action_chains import ActionChains
from selenium.webdriver.remote.webelement import WebElement
from Selenium2Library import utils
from Selenium2Library.locators import ElementFinder
from Selenium2Library.locators import CustomLocator
from keywordgroup import KeywordGroup

try:
    basestring  # attempt to evaluate basestring
    def isstr(s):
        return isinstance(s, basestring)
except NameError:
    def isstr(s):
        return isinstance(s, str)

class _ElementKeywords(KeywordGroup):

    def __init__(self):
        self._element_finder = ElementFinder()

    # Public, get element(s)

    def get_webelements(self, locator):
        """Returns list of WebElement objects matching locator.

        See `introduction` for details about locating elements.
        """
        return self._element_find(locator, False, True)

    # Public, element lookups

    def current_frame_contains(self, text, loglevel='INFO'):
        """Verifies that current frame contains `text`.

        See `Page Should Contain ` for explanation about `loglevel` argument.
        """
        if not self._is_text_present(text):
            self.log_source(loglevel)
            raise AssertionError("Page should have contained text '%s' "
                                 "but did not" % text)
        self._info("Current page contains text '%s'." % text)


    def current_frame_should_not_contain(self, text, loglevel='INFO'):
        """Verifies that current frame contains `text`.

        See `Page Should Contain ` for explanation about `loglevel` argument.
        """
        if self._is_text_present(text):
            self.log_source(loglevel)
            raise AssertionError("Page should not have contained text '%s' "
                                 "but it did" % text)
        self._info("Current page should not contain text '%s'." % text)

    def element_should_contain(self, locator, expected, message=''):
        """Verifies element identified by `locator` contains text `expected`.

        If you wish to assert an exact (not a substring) match on the text
        of the element, use `Element Text Should Be`.

        `message` can be used to override the default error message.

        Key attributes for arbitrary elements are `id` and `name`. See
        `introduction` for details about locating elements.
        """
        self._info("Verifying element '%s' contains text '%s'."
                    % (locator, expected))
        actual = self._get_text(locator)
        if not expected in actual:
            if not message:
                message = "Element '%s' should have contained text '%s' but "\
                          "its text was '%s'." % (locator, expected, actual)
            raise AssertionError(message)

    def element_should_not_contain(self, locator, expected, message=''):
        """Verifies element identified by `locator` does not contain text `expected`.

        `message` can be used to override the default error message.

        Key attributes for arbitrary elements are `id` and `name`. See
        `Element Should Contain` for more details.
        """
        self._info("Verifying element '%s' does not contain text '%s'."
                   % (locator, expected))
        actual = self._get_text(locator)
        if expected in actual:
            if not message:
                message = "Element '%s' should not contain text '%s' but " \
                          "it did." % (locator, expected)
            raise AssertionError(message)

    def frame_should_contain(self, locator, text, loglevel='INFO'):
        """Verifies frame identified by `locator` contains `text`.

        See `Page Should Contain ` for explanation about `loglevel` argument.

        Key attributes for frames are `id` and `name.` See `introduction` for
        details about locating elements.
        """
        if not self._frame_contains(locator, text):
            self.log_source(loglevel)
            raise AssertionError("Page should have contained text '%s' "
                                 "but did not" % text)
        self._info("Current page contains text '%s'." % text)

    def page_should_contain(self, text, loglevel='INFO'):
        """Verifies that current page contains `text`.

        If this keyword fails, it automatically logs the page source
        using the log level specified with the optional `loglevel` argument.
        Valid log levels are DEBUG, INFO (default), WARN, and NONE. If the
        log level is NONE or below the current active log level the source
        will not be logged.
        """
        if not self._page_contains(text):
            self.log_source(loglevel)
            raise AssertionError("Page should have contained text '%s' "
                                 "but did not" % text)
        self._info("Current page contains text '%s'." % text)

    def page_should_contain_element(self, locator, message='', loglevel='INFO'):
        """Verifies element identified by `locator` is found on the current page.

        `message` can be used to override default error message.

        See `Page Should Contain` for explanation about `loglevel` argument.

        Key attributes for arbitrary elements are `id` and `name`. See
        `introduction` for details about locating elements.
        """
        self._page_should_contain_element(locator, None, message, loglevel)

    def locator_should_match_x_times(self, locator, expected_locator_count, message='', loglevel='INFO'):
        """Verifies that the page contains the given number of elements located by the given `locator`.

        See `introduction` for details about locating elements.

        See `Page Should Contain Element` for explanation about `message` and
        `loglevel` arguments.
        """
        actual_locator_count = len(self._element_find(locator, False, False))
        if int(actual_locator_count) != int(expected_locator_count):
            if not message:
                message = "Locator %s should have matched %s times but matched %s times"\
                            %(locator, expected_locator_count, actual_locator_count)
            self.log_source(loglevel)
            raise AssertionError(message)
        self._info("Current page contains %s elements matching '%s'."
                   % (actual_locator_count, locator))

    def page_should_not_contain(self, text, loglevel='INFO'):
        """Verifies the current page does not contain `text`.

        See `Page Should Contain ` for explanation about `loglevel` argument.
        """
        if self._page_contains(text):
            self.log_source(loglevel)
            raise AssertionError("Page should not have contained text '%s'" % text)
        self._info("Current page does not contain text '%s'." % text)

    def page_should_not_contain_element(self, locator, message='', loglevel='INFO'):
        """Verifies element identified by `locator` is not found on the current page.

        `message` can be used to override the default error message.

        See `Page Should Contain ` for explanation about `loglevel` argument.

        Key attributes for arbitrary elements are `id` and `name`. See
        `introduction` for details about locating elements.
        """
        self._page_should_not_contain_element(locator, None, message, loglevel)

    # Public, attributes

    def assign_id_to_element(self, locator, id):
        """Assigns a temporary identifier to element specified by `locator`.

        This is mainly useful if the locator is complicated/slow XPath expression.
        Identifier expires when the page is reloaded.

        Example:
        | Assign ID to Element | xpath=//div[@id="first_div"] | my id |
        | Page Should Contain Element | my id |
        """
        self._info("Assigning temporary id '%s' to element '%s'" % (id, locator))
        element = self._element_find(locator, True, True)
        self._current_browser().execute_script("arguments[0].id = '%s';" % id, element)

    def element_should_be_disabled(self, locator):
        """Verifies that element identified with `locator` is disabled.

        Key attributes for arbitrary elements are `id` and `name`. See
        `introduction` for details about locating elements.
        """
        if self._is_enabled(locator):
            raise AssertionError("Element '%s' is enabled." % (locator))

    def element_should_be_enabled(self, locator):
        """Verifies that element identified with `locator` is enabled.

        Key attributes for arbitrary elements are `id` and `name`. See
        `introduction` for details about locating elements.
        """
        if not self._is_enabled(locator):
            raise AssertionError("Element '%s' is disabled." % (locator))

    def element_should_be_visible(self, locator, message=''):
        """Verifies that the element identified by `locator` is visible.

        Herein, visible means that the element is logically visible, not optically
        visible in the current browser viewport. For example, an element that carries
        display:none is not logically visible, so using this keyword on that element
        would fail.

        `message` can be used to override the default error message.

        Key attributes for arbitrary elements are `id` and `name`. See
        `introduction` for details about locating elements.
        """
        self._info("Verifying element '%s' is visible." % locator)
        visible = self._is_visible(locator)
        if not visible:
            if not message:
                message = "The element '%s' should be visible, but it "\
                          "is not." % locator
            raise AssertionError(message)

    def element_should_not_be_visible(self, locator, message=''):
        """Verifies that the element identified by `locator` is NOT visible.

        This is the opposite of `Element Should Be Visible`.

        `message` can be used to override the default error message.

        Key attributes for arbitrary elements are `id` and `name`. See
        `introduction` for details about locating elements.
        """
        self._info("Verifying element '%s' is not visible." % locator)
        visible = self._is_visible(locator)
        if visible:
            if not message:
                message = "The element '%s' should not be visible, "\
                          "but it is." % locator
            raise AssertionError(message)

    def element_text_should_be(self, locator, expected, message=''):
        """Verifies element identified by `locator` exactly contains text `expected`.

        In contrast to `Element Should Contain`, this keyword does not try
        a substring match but an exact match on the element identified by `locator`.

        `message` can be used to override the default error message.

        Key attributes for arbitrary elements are `id` and `name`. See
        `introduction` for details about locating elements.
        """
        self._info("Verifying element '%s' contains exactly text '%s'."
                    % (locator, expected))
        element = self._element_find(locator, True, True)
        actual = element.text
        if expected != actual:
            if not message:
                message = "The text of element '%s' should have been '%s' but "\
                          "in fact it was '%s'." % (locator, expected, actual)
            raise AssertionError(message)

    def get_element_attribute(self, attribute_locator):
        """Return value of element attribute.

        `attribute_locator` consists of element locator followed by an @ sign
        and attribute name, for example "element_id@class".
        """
        locator, attribute_name = self._parse_attribute_locator(attribute_locator)
        element = self._element_find(locator, True, False)
        if element is None:
            raise ValueError("Element '%s' not found." % (locator))
        return element.get_attribute(attribute_name)

    def get_horizontal_position(self, locator):
        """Returns horizontal position of element identified by `locator`.

        The position is returned in pixels off the left side of the page,
        as an integer. Fails if a matching element is not found.

        See also `Get Vertical Position`.
        """
        element = self._element_find(locator, True, False)
        if element is None:
            raise AssertionError("Could not determine position for '%s'" % (locator))
        return element.location['x']

    def get_value(self, locator):
        """Returns the value attribute of element identified by `locator`.

        See `introduction` for details about locating elements.
        """
        return self._get_value(locator)

    def get_text(self, locator):
        """Returns the text value of element identified by `locator`.

        See `introduction` for details about locating elements.
        """
        return self._get_text(locator)

    def clear_element_text(self, locator):
        """Clears the text value of text entry element identified by `locator`.

        See `introduction` for details about locating elements.
        """
        element = self._element_find(locator, True, True)
        element.clear()

    def get_vertical_position(self, locator):
        """Returns vertical position of element identified by `locator`.

        The position is returned in pixels off the top of the page,
        as an integer. Fails if a matching element is not found.

        See also `Get Horizontal Position`.
        """
        element = self._element_find(locator, True, False)
        if element is None:
            raise AssertionError("Could not determine position for '%s'" % (locator))
        return element.location['y']

    # Public, mouse input/events

    def click_element(self, locator):
        """Click element identified by `locator`.

        Key attributes for arbitrary elements are `id` and `name`. See
        `introduction` for details about locating elements.
        """
        self._info("Clicking element '%s'." % locator)
        self._element_find(locator, True, True).click()

    def click_element_at_coordinates(self, locator, xoffset, yoffset):
        """Click element identified by `locator` at x/y coordinates of the element.
        Cursor is moved and the center of the element and x/y coordinates are
        calculted from that point.

        Key attributes for arbitrary elements are `id` and `name`. See
        `introduction` for details about locating elements.
        """
        self._info("Click clicking element '%s' in coordinates '%s', '%s'." % (locator, xoffset, yoffset))
        element = self._element_find(locator, True, True)
        #self._element_find(locator, True, True).click()
        #ActionChains(self._current_browser()).move_to_element_with_offset(element, xoffset, yoffset).click().perform()
        ActionChains(self._current_browser()).move_to_element(element).move_by_offset(xoffset, yoffset).click().perform()

    def double_click_element(self, locator):
        """Double click element identified by `locator`.

        Key attributes for arbitrary elements are `id` and `name`. See
        `introduction` for details about locating elements.
        """
        self._info("Double clicking element '%s'." % locator)
        element = self._element_find(locator, True, True)
        ActionChains(self._current_browser()).double_click(element).perform()

    def focus(self, locator):
        """Sets focus to element identified by `locator`."""
        element = self._element_find(locator, True, True)
        self._current_browser().execute_script("arguments[0].focus();", element)

    def drag_and_drop(self, source, target):
        """Drags element identified with `source` which is a locator.

        Element can be moved on top of another element with `target`
        argument.

        `target` is a locator of the element where the dragged object is
        dropped.

        Examples:
        | Drag And Drop | elem1 | elem2 | # Move elem1 over elem2. |
        """
        src_elem = self._element_find(source,True,True)
        trg_elem =  self._element_find(target,True,True)
        ActionChains(self._current_browser()).drag_and_drop(src_elem, trg_elem).perform()


    def drag_and_drop_by_offset(self, source, xoffset, yoffset):
        """Drags element identified with `source` which is a locator.

        Element will be moved by xoffset and yoffset, each of which is a
        negative or positive number specify the offset.

        Examples:
        | Drag And Drop By Offset | myElem | 50 | -35 | # Move myElem 50px right and 35px down. |
        """
        src_elem = self._element_find(source, True, True)
        ActionChains(self._current_browser()).drag_and_drop_by_offset(src_elem, xoffset, yoffset).perform()

    def mouse_down(self, locator):
        """Simulates pressing the left mouse button on the element specified by `locator`.

        The element is pressed without releasing the mouse button.

        Key attributes for arbitrary elements are `id` and `name`. See
        `introduction` for details about locating elements.

        See also the more specific keywords `Mouse Down On Image` and
        `Mouse Down On Link`.
        """
        self._info("Simulating Mouse Down on element '%s'" % locator)
        element = self._element_find(locator, True, False)
        if element is None:
            raise AssertionError("ERROR: Element %s not found." % (locator))
        ActionChains(self._current_browser()).click_and_hold(element).perform()

    def mouse_out(self, locator):
        """Simulates moving mouse away from the element specified by `locator`.

        Key attributes for arbitrary elements are `id` and `name`. See
        `introduction` for details about locating elements.
        """
        self._info("Simulating Mouse Out on element '%s'" % locator)
        element = self._element_find(locator, True, False)
        if element is None:
            raise AssertionError("ERROR: Element %s not found." % (locator))
        size = element.size
        offsetx = (size['width'] / 2) + 1
        offsety = (size['height'] / 2) + 1
        ActionChains(self._current_browser()).move_to_element(element).move_by_offset(offsetx, offsety).perform()

    def mouse_over(self, locator):
        """Simulates hovering mouse over the element specified by `locator`.

        Key attributes for arbitrary elements are `id` and `name`. See
        `introduction` for details about locating elements.
        """
        self._info("Simulating Mouse Over on element '%s'" % locator)
        element = self._element_find(locator, True, False)
        if element is None:
            raise AssertionError("ERROR: Element %s not found." % (locator))
        ActionChains(self._current_browser()).move_to_element(element).perform()

    def mouse_up(self, locator):
        """Simulates releasing the left mouse button on the element specified by `locator`.

        Key attributes for arbitrary elements are `id` and `name`. See
        `introduction` for details about locating elements.
        """
        self._info("Simulating Mouse Up on element '%s'" % locator)
        element = self._element_find(locator, True, False)
        if element is None:
            raise AssertionError("ERROR: Element %s not found." % (locator))
        ActionChains(self._current_browser()).release(element).perform()

    def open_context_menu(self, locator):
        """Opens context menu on element identified by `locator`."""
        element = self._element_find(locator, True, True)
        ActionChains(self._current_browser()).context_click(element).perform()

    def simulate(self, locator, event):
        """Simulates `event` on element identified by `locator`.

        This keyword is useful if element has OnEvent handler that needs to be
        explicitly invoked.

        See `introduction` for details about locating elements.
        """
        element = self._element_find(locator, True, True)
        script = """
element = arguments[0];
eventName = arguments[1];
if (document.createEventObject) { // IE
    return element.fireEvent('on' + eventName, document.createEventObject());
}
var evt = document.createEvent("HTMLEvents");
evt.initEvent(eventName, true, true);
return !element.dispatchEvent(evt);
        """
        self._current_browser().execute_script(script, element, event)

    def press_key(self, locator, key):
        """Simulates user pressing key on element identified by `locator`.
        `key` is either a single character, or a numerical ASCII code of the key
<<<<<<< HEAD
        lead by '\\\\'. In test data, '\\' must be escaped, so use '\\\\'.

Examples:
| Press Key | text_field   | q                |                                               |
| Press Key | login_button | \\\\13           | # ASCII code for enter key                    |
| Press Key | nav_console  | \\\\\\\\ARROW_UP | # selenium.webdriver.common.keys ARROW_UP KEY |
"""
        if key.startswith('\\\\') and len(key) > 1:
            key = getattr(Keys,key[2:])
        elif key.startswith('\\') and len(key) > 1:
=======
        lead by '\\\\'.

        Examples:
        | Press Key | text_field   | q |
        | Press Key | login_button | \\\\13 | # ASCII code for enter key |
        """
        if key.startswith('\\') and len(key) > 1:
>>>>>>> 4efcb9c0
            key = self._map_ascii_key_code_to_key(int(key[1:]))
        #if len(key) > 1:
        # raise ValueError("Key value '%s' is invalid.", key)
        element = self._element_find(locator, True, True)
        #select it
        element.send_keys(key)

    def press_keys(self, locator, key=None, special_key1=None, special_key2=None):
        """Simulates user pressing a key and one or two special_keys simultaneously on element identified by `locator`.

`key` is either a single character, or a numerical ASCII code of the key
lead by '\\\\'.

`special_key1` and `special_key2` are special key names defined at selenium.webdriver.common.keys.

Examples:
| Press Keys | textarea     | a                | SHIFT      |
| Press Keys | textarea     | ${NONE}          | END        |
| Press Keys | textarea     | a                | CONTROL    |
| Press Keys | textarea     | x                | CONTROL    |
| Press Keys | textarea     | z                | CONTROL    |
| Press Keys | textarea     | \\\\\\\\SHIFT    | CONTROL    | ARROW_UP  |

Reference: http://selenium-python.readthedocs.org/en/latest/api.html#module-selenium.webdriver.common.keys
"""
        if key == None and special_key1 == None:
            raise ValueError("Key and Special_Key values; '%s', '%s' are invalid.", key, special_key1)
        if key == None and len(special_key1) > 1:
            key = '\\\\' + special_key1
            special_key1 = special_key2
            special_key2 = None

        if key.startswith('\\\\') and len(key) > 1:
            key = getattr(Keys,key[2:])
        elif key.startswith('\\') and len(key) > 1:
            key = self._map_ascii_key_code_to_key(int(key[1:]))

        if special_key1 != None and len(special_key1) > 0:
            try:
                special_key1 = self._map_named_key_code_to_special_key(special_key1)
            except:
                raise ValueError("Special_Key1 value '%s' is invalid.", special_key1)
        
        if special_key2 != None and len(special_key2) > 0:
            try:
                special_key2 = self._map_named_key_code_to_special_key(special_key2)
            except:
                raise ValueError("Special_Key2 value '%s' is invalid.", special_key2)
 
        #select it
        element = self._element_find(locator, True, True)

        if len(key) > 0 and special_key1 == None and special_key2 == None:
            element.send_keys(key)
            return
        if len(key) > 0 and len(special_key1) > 0 and special_key2 == None:
            ActionChains(self._current_browser()).key_down(special_key1, element).send_keys(key).key_up(special_key1, element).perform()
            return
        if len(key) > 0 and len(special_key1) > 0 and len(special_key2) > 0:
            ActionChains(self._current_browser()).key_down(special_key1, element).key_down(special_key2, element).send_keys(key).key_up(special_key2, element).key_up(special_key1, element).perform()
        
    # Public, links

    def click_link(self, locator):
        """Clicks a link identified by locator.

        Key attributes for links are `id`, `name`, `href` and link text. See
        `introduction` for details about locating elements.
        """
        self._info("Clicking link '%s'." % locator)
        link = self._element_find(locator, True, True, tag='a')
        link.click()

    def get_all_links(self):
        """Returns a list containing ids of all links found in current page.

        If a link has no id, an empty string will be in the list instead.
        """
        links = []
        for anchor in self._element_find("tag=a", False, False, 'a'):
            links.append(anchor.get_attribute('id'))
        return links

    def mouse_down_on_link(self, locator):
        """Simulates a mouse down event on a link.

        Key attributes for links are `id`, `name`, `href` and link text. See
        `introduction` for details about locating elements.
        """
        element = self._element_find(locator, True, True, 'link')
        ActionChains(self._current_browser()).click_and_hold(element).perform()

    def page_should_contain_link(self, locator, message='', loglevel='INFO'):
        """Verifies link identified by `locator` is found from current page.

        See `Page Should Contain Element` for explanation about `message` and
        `loglevel` arguments.

        Key attributes for links are `id`, `name`, `href` and link text. See
        `introduction` for details about locating elements.
        """
        self._page_should_contain_element(locator, 'link', message, loglevel)

    def page_should_not_contain_link(self, locator, message='', loglevel='INFO'):
        """Verifies image identified by `locator` is not found from current page.

        See `Page Should Contain Element` for explanation about `message` and
        `loglevel` arguments.

        Key attributes for images are `id`, `src` and `alt`. See
        `introduction` for details about locating elements.
        """
        self._page_should_not_contain_element(locator, 'link', message, loglevel)

    # Public, images

    def click_image(self, locator):
        """Clicks an image found by `locator`.

        Key attributes for images are `id`, `src` and `alt`. See
        `introduction` for details about locating elements.
        """
        self._info("Clicking image '%s'." % locator)
        element = self._element_find(locator, True, False, 'image')
        if element is None:
            # A form may have an image as it's submit trigger.
            element = self._element_find(locator, True, True, 'input')
        element.click()

    def mouse_down_on_image(self, locator):
        """Simulates a mouse down event on an image.

        Key attributes for images are `id`, `src` and `alt`. See
        `introduction` for details about locating elements.
        """
        element = self._element_find(locator, True, True, 'image')
        ActionChains(self._current_browser()).click_and_hold(element).perform()

    def page_should_contain_image(self, locator, message='', loglevel='INFO'):
        """Verifies image identified by `locator` is found from current page.

        See `Page Should Contain Element` for explanation about `message` and
        `loglevel` arguments.

        Key attributes for images are `id`, `src` and `alt`. See
        `introduction` for details about locating elements.
        """
        self._page_should_contain_element(locator, 'image', message, loglevel)

    def page_should_not_contain_image(self, locator, message='', loglevel='INFO'):
        """Verifies image identified by `locator` is found from current page.

        See `Page Should Contain Element` for explanation about `message` and
        `loglevel` arguments.

        Key attributes for images are `id`, `src` and `alt`. See
        `introduction` for details about locating elements.
        """
        self._page_should_not_contain_element(locator, 'image', message, loglevel)

    # Public, xpath

    def get_matching_xpath_count(self, xpath):
        """Returns number of elements matching `xpath`

        One should not use the xpath= prefix for 'xpath'. XPath is assumed.
        
        Correct:
        | count = | Get Matching Xpath Count | //div[@id='sales-pop']
        Incorrect:
        | count = | Get Matching Xpath Count | xpath=//div[@id='sales-pop']

        If you wish to assert the number of matching elements, use
        `Xpath Should Match X Times`.
        """
        count = len(self._element_find("xpath=" + xpath, False, False))
        return str(count)

    def xpath_should_match_x_times(self, xpath, expected_xpath_count, message='', loglevel='INFO'):
        """Verifies that the page contains the given number of elements located by the given `xpath`.

        One should not use the xpath= prefix for 'xpath'. XPath is assumed.
        
        Correct:
        | Xpath Should Match X Times | //div[@id='sales-pop'] | 1
        Incorrect:
        | Xpath Should Match X Times | xpath=//div[@id='sales-pop'] | 1

        See `Page Should Contain Element` for explanation about `message` and
        `loglevel` arguments.
        """
        actual_xpath_count = len(self._element_find("xpath=" + xpath, False, False))
        if int(actual_xpath_count) != int(expected_xpath_count):
            if not message:
                message = "Xpath %s should have matched %s times but matched %s times"\
                            %(xpath, expected_xpath_count, actual_xpath_count)
            self.log_source(loglevel)
            raise AssertionError(message)
        self._info("Current page contains %s elements matching '%s'."
                   % (actual_xpath_count, xpath))

    # Public, custom
    def add_location_strategy(self, strategy_name, strategy_keyword, persist=False):
        """Adds a custom location strategy based on a user keyword. Location strategies are
        automatically removed after leaving the current scope by default. Setting `persist`
        to any non-empty string will cause the location strategy to stay registered throughout
        the life of the test.

        Trying to add a custom location strategy with the same name as one that already exists will
        cause the keyword to fail.

        Custom locator keyword example:
        | Custom Locator Strategy | [Arguments] | ${browser} | ${criteria} | ${tag} | ${constraints} |
        |   | ${retVal}= | Execute Javascript | return window.document.getElementById('${criteria}'); |
        |   | [Return] | ${retVal} |

        Usage example:
        | Add Location Strategy | custom | Custom Locator Strategy |
        | Page Should Contain Element | custom=my_id |

        See `Remove Location Strategy` for details about removing a custom location strategy.
        """
        strategy = CustomLocator(strategy_name, strategy_keyword)
        self._element_finder.register(strategy, persist)

    def remove_location_strategy(self, strategy_name):
        """Removes a previously added custom location strategy.
        Will fail if a default strategy is specified.

        See `Add Location Strategy` for details about adding a custom location strategy.
        """
        self._element_finder.unregister(strategy_name)

    # Private

    def _element_find(self, locator, first_only, required, tag=None):
        browser = self._current_browser()
        if isstr(locator):
            elements = self._element_finder.find(browser, locator, tag)
            if required and len(elements) == 0:
                raise ValueError("Element locator '" + locator + "' did not match any elements.")
            if first_only:
                if len(elements) == 0: return None
                return elements[0]
        elif isinstance(locator, WebElement):
            elements = locator
        # do some other stuff here like deal with list of webelements
        # ... or raise locator/element specific error if required
        return elements

    def _frame_contains(self, locator, text):
        browser = self._current_browser()
        element = self._element_find(locator, True, True)
        browser.switch_to_frame(element)
        self._info("Searching for text from frame '%s'." % locator)
        found = self._is_text_present(text)
        browser.switch_to_default_content()
        return found

    def _get_text(self, locator):
        element = self._element_find(locator, True, True)
        if element is not None:
            return element.text
        return None

    def _get_value(self, locator, tag=None):
        element = self._element_find(locator, True, False, tag=tag)
        return element.get_attribute('value') if element is not None else None

    def _is_enabled(self, locator):
        element = self._element_find(locator, True, True)
        if not self._is_form_element(element):
            raise AssertionError("ERROR: Element %s is not an input." % (locator))
        if not element.is_enabled():
            return False
        read_only = element.get_attribute('readonly')
        if read_only == 'readonly' or read_only == 'true':
            return False
        return True

    def _is_text_present(self, text):
        locator = "xpath=//*[contains(., %s)]" % utils.escape_xpath_value(text);
        return self._is_element_present(locator)

    def _is_visible(self, locator):
        element = self._element_find(locator, True, False)
        if element is not None:
            return element.is_displayed()
        return None

    def _map_ascii_key_code_to_key(self, key_code):
        map = {
            0: Keys.NULL,
            8: Keys.BACK_SPACE,
            9: Keys.TAB,
            10: Keys.RETURN,
            13: Keys.ENTER,
            24: Keys.CANCEL,
            27: Keys.ESCAPE,
            32: Keys.SPACE,
            42: Keys.MULTIPLY,
            43: Keys.ADD,
            44: Keys.SEPARATOR,
            45: Keys.SUBTRACT,
            56: Keys.DECIMAL,
            57: Keys.DIVIDE,
            59: Keys.SEMICOLON,
            61: Keys.EQUALS,
            127: Keys.DELETE
        }
        key = map.get(key_code)
        if key is None:
            key = chr(key_code)
        return key

    def _map_named_key_code_to_special_key(self, key_name):
        map = {
            'ADD': Keys.ADD,
            'ALT': Keys.ALT,
            'ARROW_DOWN': Keys.ARROW_DOWN,
            'ARROW_LEFT': Keys.ARROW_LEFT,
            'ARROW_RIGHT': Keys.ARROW_RIGHT,
            'ARROW_UP': Keys.ARROW_UP,
            'BACKSPACE': Keys.BACKSPACE,
            'BACK_SPACE': Keys.BACK_SPACE,
            'CANCEL': Keys.CANCEL,
            'CLEAR': Keys.CLEAR,
            'COMMAND': Keys.COMMAND,
            'CONTROL': Keys.CONTROL,
            'DECIMAL': Keys.DECIMAL,
            'DELETE': Keys.DELETE,
            'DIVIDE': Keys.DIVIDE,
            'DOWN': Keys.DOWN,
            'END': Keys.END,
            'ENTER': Keys.ENTER,
            'EQUALS': Keys.EQUALS,
            'ESCAPE': Keys.ESCAPE,
            'F1': Keys.F1,
            'F2': Keys.F2,
            'F3': Keys.F3,
            'F4': Keys.F4,
            'F5': Keys.F5,
            'F6': Keys.F6,
            'F7': Keys.F7,
            'F8': Keys.F8,
            'F9': Keys.F9,
            'F10': Keys.F10,
            'F11': Keys.F11,
            'F12': Keys.F12,
            'HELP': Keys.HELP,
            'HOME': Keys.HOME,
            'INSERT': Keys.INSERT,
            'LEFT': Keys.LEFT,
            'LEFT_ALT': Keys.LEFT_ALT,
            'LEFT_CONTROL': Keys.LEFT_CONTROL,
            'LEFT_SHIFT': Keys.LEFT_SHIFT,
            'META': Keys.META,
            'MULTIPLY': Keys.MULTIPLY,
            'NULL': Keys.NULL,
            'NUMPAD0': Keys.NUMPAD0,
            'NUMPAD1': Keys.NUMPAD1,
            'NUMPAD2': Keys.NUMPAD2,
            'NUMPAD3': Keys.NUMPAD3,
            'NUMPAD4': Keys.NUMPAD4,
            'NUMPAD5': Keys.NUMPAD5,
            'NUMPAD6': Keys.NUMPAD6,
            'NUMPAD7': Keys.NUMPAD7,
            'NUMPAD8': Keys.NUMPAD8,
            'NUMPAD9': Keys.NUMPAD9,
            'PAGE_DOWN': Keys.PAGE_DOWN,
            'PAGE_UP': Keys.PAGE_UP,
            'PAUSE': Keys.PAUSE,
            'RETURN': Keys.RETURN,
            'RIGHT': Keys.RIGHT,
            'SEMICOLON': Keys.SEMICOLON,
            'SEPARATOR': Keys.SEPARATOR,
            'SHIFT': Keys.SHIFT,
            'SPACE': Keys.SPACE,
            'SUBTRACT': Keys.SUBTRACT,
            'TAB': Keys.TAB,
            'UP': Keys.UP
        }
        key = map.get(key_name)
        if key is None:
           raise
        #    key = Keys.NULL
        return key

    def _parse_attribute_locator(self, attribute_locator):
        parts = attribute_locator.rpartition('@')
        if len(parts[0]) == 0:
            raise ValueError("Attribute locator '%s' does not contain an element locator." % (attribute_locator))
        if len(parts[2]) == 0:
            raise ValueError("Attribute locator '%s' does not contain an attribute name." % (attribute_locator))
        return (parts[0], parts[2])

    def _is_element_present(self, locator, tag=None):
        return (self._element_find(locator, True, False, tag=tag) != None)

    def _page_contains(self, text):
        browser = self._current_browser()
        browser.switch_to_default_content()

        if self._is_text_present(text):
            return True

        subframes = self._element_find("xpath=//frame|//iframe", False, False)
        self._debug('Current frame has %d subframes' % len(subframes))
        for frame in subframes:
            browser.switch_to_frame(frame)
            found_text = self._is_text_present(text)
            browser.switch_to_default_content()
            if found_text:
                return True

        return False

    def _page_should_contain_element(self, locator, tag, message, loglevel):
        element_name = tag if tag is not None else 'element'
        if not self._is_element_present(locator, tag):
            if not message:
                message = "Page should have contained %s '%s' but did not"\
                           % (element_name, locator)
            self.log_source(loglevel)
            raise AssertionError(message)
        self._info("Current page contains %s '%s'." % (element_name, locator))

    def _page_should_not_contain_element(self, locator, tag, message, loglevel):
        element_name = tag if tag is not None else 'element'
        if self._is_element_present(locator, tag):
            if not message:
                message = "Page should not have contained %s '%s'"\
                           % (element_name, locator)
            self.log_source(loglevel)
            raise AssertionError(message)
        self._info("Current page does not contain %s '%s'."
                   % (element_name, locator))<|MERGE_RESOLUTION|>--- conflicted
+++ resolved
@@ -479,26 +479,16 @@
     def press_key(self, locator, key):
         """Simulates user pressing key on element identified by `locator`.
         `key` is either a single character, or a numerical ASCII code of the key
-<<<<<<< HEAD
-        lead by '\\\\'. In test data, '\\' must be escaped, so use '\\\\'.
-
-Examples:
-| Press Key | text_field   | q                |                                               |
-| Press Key | login_button | \\\\13           | # ASCII code for enter key                    |
-| Press Key | nav_console  | \\\\\\\\ARROW_UP | # selenium.webdriver.common.keys ARROW_UP KEY |
-"""
+        lead by '\\\\'.
+
+        Examples:
+        | Press Key | text_field   | q                |                                               |
+        | Press Key | login_button | \\\\13           | # ASCII code for enter key                    |
+        | Press Key | nav_console  | \\\\\\\\ARROW_UP | # selenium.webdriver.common.keys ARROW_UP KEY |
+        """
         if key.startswith('\\\\') and len(key) > 1:
             key = getattr(Keys,key[2:])
         elif key.startswith('\\') and len(key) > 1:
-=======
-        lead by '\\\\'.
-
-        Examples:
-        | Press Key | text_field   | q |
-        | Press Key | login_button | \\\\13 | # ASCII code for enter key |
-        """
-        if key.startswith('\\') and len(key) > 1:
->>>>>>> 4efcb9c0
             key = self._map_ascii_key_code_to_key(int(key[1:]))
         #if len(key) > 1:
         # raise ValueError("Key value '%s' is invalid.", key)
