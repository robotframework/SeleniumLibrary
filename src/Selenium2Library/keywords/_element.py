--- conflicted
+++ resolved
@@ -443,7 +443,6 @@
     def press_key(self, locator, key):
         """Simulates user pressing key on element identified by `locator`.
 
-<<<<<<< HEAD
 `key` is either a single character, or a numerical ASCII code of the key
 lead by '\\\\'.
 
@@ -455,16 +454,6 @@
         if key.startswith('\\\\') and len(key) > 1:
             key = getattr(Keys,key[2:])
         elif key.startswith('\\') and len(key) > 1:
-=======
-        `key` is either a single character, or a numerical ASCII code of the key
-        lead by '\\'. In test data, '\\' must be escaped, so use '\\\\'.
-
-        Examples:
-        | Press Key | text_field   | q |
-        | Press Key | login_button | \\\\13 | # ASCII code for enter key |
-        """
-        if key.startswith('\\') and len(key) > 1:
->>>>>>> d9933702
             key = self._map_ascii_key_code_to_key(int(key[1:]))
         #if len(key) > 1:
         # raise ValueError("Key value '%s' is invalid.", key)
