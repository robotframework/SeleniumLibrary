<<<<<<< HEAD
from __future__ import absolute_import
from builtins import str
import os
from fnmatch import fnmatch
from .browsercache import BrowserCache
from .librarylistener import LibraryListener
from . import events
from sys import version_info
if version_info[0] == 3:
   levels = 0
else:
   levels = -1

__all__ = [
    "get_child_packages_in",
    "get_module_names_under",
    "import_modules_under",
    "escape_xpath_value",
    "BrowserCache",
    "LibraryListener",
    "events"
]

# Public

def get_child_packages_in(root_dir, include_root_package_name=True, exclusions=None):
    packages = []
    root_package_str = os.path.basename(root_dir) + '.' if include_root_package_name else ""
    _discover_child_package_dirs(
        root_dir,
        _clean_exclusions(exclusions),
        lambda abs_path, relative_path, name:
            packages.append(root_package_str + relative_path.replace(os.sep, '.')))
    return packages

def get_module_names_under(root_dir, include_root_package_name=True, exclusions=None, pattern=None):
    module_names = []
    root_package_str = os.path.basename(root_dir) + '.' if include_root_package_name else ""
    _discover_module_files_in(
        root_dir,
        _clean_exclusions(exclusions),
        pattern if pattern is not None else "*.*",
        lambda abs_path, relative_path, name:
            module_names.append(root_package_str + os.path.splitext(relative_path)[0].replace(os.sep, '.')))
    return module_names

def import_modules_under(root_dir, include_root_package_name=True, exclusions=None, pattern=None):
    module_names = get_module_names_under(root_dir, include_root_package_name, exclusions, pattern)
    modules = [ __import__(module_name, globals(), locals(), ['*'], levels)
        for module_name in module_names ]
    return (module_names, modules)
=======
from browsercache import BrowserCache
from librarylistener import LibraryListener
import events

>>>>>>> c8217c7f

def escape_xpath_value(value):
    value = str(value)
    if '"' in value and '\'' in value:
        parts_wo_apos = value.split('\'')
        return "concat('%s')" % "', \"'\", '".join(parts_wo_apos)
    if '\'' in value:
        return "\"%s\"" % value
    return "'%s'" % value<|MERGE_RESOLUTION|>--- conflicted
+++ resolved
@@ -1,61 +1,9 @@
-<<<<<<< HEAD
 from __future__ import absolute_import
 from builtins import str
-import os
-from fnmatch import fnmatch
 from .browsercache import BrowserCache
 from .librarylistener import LibraryListener
 from . import events
-from sys import version_info
-if version_info[0] == 3:
-   levels = 0
-else:
-   levels = -1
 
-__all__ = [
-    "get_child_packages_in",
-    "get_module_names_under",
-    "import_modules_under",
-    "escape_xpath_value",
-    "BrowserCache",
-    "LibraryListener",
-    "events"
-]
-
-# Public
-
-def get_child_packages_in(root_dir, include_root_package_name=True, exclusions=None):
-    packages = []
-    root_package_str = os.path.basename(root_dir) + '.' if include_root_package_name else ""
-    _discover_child_package_dirs(
-        root_dir,
-        _clean_exclusions(exclusions),
-        lambda abs_path, relative_path, name:
-            packages.append(root_package_str + relative_path.replace(os.sep, '.')))
-    return packages
-
-def get_module_names_under(root_dir, include_root_package_name=True, exclusions=None, pattern=None):
-    module_names = []
-    root_package_str = os.path.basename(root_dir) + '.' if include_root_package_name else ""
-    _discover_module_files_in(
-        root_dir,
-        _clean_exclusions(exclusions),
-        pattern if pattern is not None else "*.*",
-        lambda abs_path, relative_path, name:
-            module_names.append(root_package_str + os.path.splitext(relative_path)[0].replace(os.sep, '.')))
-    return module_names
-
-def import_modules_under(root_dir, include_root_package_name=True, exclusions=None, pattern=None):
-    module_names = get_module_names_under(root_dir, include_root_package_name, exclusions, pattern)
-    modules = [ __import__(module_name, globals(), locals(), ['*'], levels)
-        for module_name in module_names ]
-    return (module_names, modules)
-=======
-from browsercache import BrowserCache
-from librarylistener import LibraryListener
-import events
-
->>>>>>> c8217c7f
 
 def escape_xpath_value(value):
     value = str(value)
