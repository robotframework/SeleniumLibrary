# Copyright 2008-2011 Nokia Networks
# Copyright 2011-2016 Ryan Tomac, Ed Manlove and contributors
# Copyright 2016-     Robot Framework Foundation
#
# Licensed under the Apache License, Version 2.0 (the "License");
# you may not use this file except in compliance with the License.
# You may obtain a copy of the License at
#
#    http://www.apache.org/licenses/LICENSE-2.0
#
# Unless required by applicable law or agreed to in writing, software
# distributed under the License is distributed on an "AS IS" BASIS,
# WITHOUT WARRANTIES OR CONDITIONS OF ANY KIND, either express or implied.
# See the License for the specific language governing permissions and
# limitations under the License.

import os

from SeleniumLibrary.base import LibraryComponent, keyword


class JavaScriptKeywords(LibraryComponent):

    @keyword
    def execute_javascript(self, *code):
        """Executes the given JavaScript code.

        ``code`` may contain multiple lines of code and may be divided into
        multiple cells in the test data. In that case, the parts are
        concatenated together without adding spaces.

        If ``code`` is an absolute path to an existing file, the JavaScript
        to execute will be read from that file. Forward slashes work as
        a path separator on all operating systems.

        The JavaScript executes in the context of the currently selected
        frame or window as the body of an anonymous function. Use ``window``
        to refer to the window of your application and ``document`` to refer
        to the document object of the current frame or window, e.g.
        ``document.getElementById('example')``.

        This keyword returns whatever the executed JavaScript code returns.
        Return values are converted to the appropriate Python types.

        Examples:
        | `Execute JavaScript` | window.myFunc('arg1', 'arg2') |
        | `Execute JavaScript` | ${CURDIR}/js_to_execute.js    |
        | ${sum} =             | `Execute JavaScript` | return 1 + 1; |
        | `Should Be Equal`    | ${sum}               | ${2}          |
        """
        js = self._get_javascript_to_execute(code)
        self.info("Executing JavaScript:\n%s" % js)
        return self.driver.execute_script(js)

    @keyword
    def execute_async_javascript(self, *code):
        """Executes asynchronous JavaScript code.

        Similar to `Execute Javascript` except that scripts executed with
        this keyword must explicitly signal they are finished by invoking the
        provided callback. This callback is always injected into the executed
        function as the last argument.

        Scripts must complete within the script timeout or this keyword will
        fail. See the `Timeouts` section for more information.

        Examples:
        | `Execute Async JavaScript` | var callback = arguments[arguments.length - 1]; window.setTimeout(callback, 2000); |
        | `Execute Async JavaScript` | ${CURDIR}/async_js_to_execute.js |
        | ${result} = | `Execute Async JavaScript`                      |
        | ...         | var callback = arguments[arguments.length - 1]; |
        | ...         | function answer(){callback("text");};           |
        | ...         | window.setTimeout(answer, 2000);                |
        | `Should Be Equal` | ${result} | text |
        """
        js = self._get_javascript_to_execute(code)
        self.info("Executing Asynchronous JavaScript:\n%s" % js)
        return self.driver.execute_async_script(js)

    @keyword
    def execute_javascript_with_arguments(self, *code):
        """ Executes the given JavaScript code with the given arguments
        #TODO: Add docstring
        """
<<<<<<< HEAD
        code, args = self._get_javascript_to_execute(code)
        self._execute_javascript_code(code, *args)
=======

        if len(code) == 1:
            js = self._get_javascript_to_execute(code)
            self.info("Executing JavaScript:\n%s" % js)
            return self.driver.execute_script(js)

        elif len(code) > 1:
            code, args = self._parse_javascript_and_arguments(code)

            if len(args) == 0:
                self.info("Executing JavaScript: \n%s" % code)
                return self.driver.execute_script(code)
            else:
                args_list = []
                for idx, item in enumerate(args):
                    args_list.append("arguments[" + str(idx) + "]: " +
                                     str(item))
                self.info("Executing JavaScript: \n%s\nwith arguments \n%s"
                          % (code, "\n".join(args_list)))
                return self.driver.execute_script(code, *args)
>>>>>>> 987c60ac

    @keyword
    def execute_async_javascript_with_arguments(self, *code):
        """ Executes the given asynchronous JavaScript code with the given
        arguments
        #TODO: Add docstring
        """
<<<<<<< HEAD
        code, args = self._get_javascript_to_execute(code)
        self._execute_async_javascript_code(code, args)

    def _prepare_argument_list(self, args):
        self.args_list = []
        for idx, item in enumerate(args):
            self.args_list.append("arguments[" + str(idx) + "]: " +
                                  str(item))

    def _execute_javascript_code(self, code, *args):
        if len(args) > 0:
            self._prepare_argument_list(args)
            self.info("Executing JavaScript: ""\n%s\n"
                      "with arguments \n%s" % (
                          code, "\n".join(self.args_list)))
        else:
            self.info("Executing JavaScript:\n%s" % code)
        self.driver.execute_script(code, *args)

    def _execute_async_javascript_code(self, code, *args):
        if len(args) > 0:
            self._prepare_argument_list(*args)
            self.info("Executing Async JavaScript: ""\n%s\n"
                      "with arguments \n%s" % (
                          code, "\n".join(self.args_list)))
            return self.driver.execute_script(code, *args)

        else:
            self.info("Executing Async JavaScript: \n%s" % code)
            return self.driver.execute_script(code)
=======

        if len(code) == 1:
            js = self._get_javascript_to_execute(code)
            self.info("Executing Asynchronous JavaScript:\n%s" % js)
            return self.driver.execute_async_script(js)

        elif len(code) > 1:
            code, args = self._parse_javascript_and_arguments(code)

            if len(args) == 0:
                self.info("Executing Asynchronous JavaScript: \n%s" % code)
                return self.driver.execute_async_script(code)
            else:
                args_list = []
                for idx, item in enumerate(args):
                    args_list.append("arguments[" + str(idx) + "]: " +
                                     str(item))
                self.info("Executing Asynchronous JavaScript: ""\n%s\n"
                          "with arguments \n%s" % (code, "\n".join(args_list)))
                return self.driver.execute_async_script(code, *args)
>>>>>>> 987c60ac

    def _get_javascript_to_execute(self, lines):
        if all(isinstance(n, str) for n in lines):
            code = ''.join(lines)
            path = code.replace('/', os.sep)
            if os.path.isabs(path) and os.path.isfile(path):
                code = self._read_javascript_from_file(path)
                return code, []

        code, args = self._parse_javascript_and_arguments(lines)
        return code, args

    def _parse_javascript_and_arguments(self, code):
        is_arg = False
        is_code = True
        self.codelines = ''
        self.args = []

        for exp in code:
            if str(exp).strip() == "JAVASCRIPT":
                is_code = True
                is_arg = False
            elif str(exp).strip() == "ARGUMENTS":
                is_arg = True
                is_code = False
            elif is_code:
                self.codelines = self.codelines.__add__(exp + '\n')
            elif is_arg:
                self.args.append(exp)

        return self.codelines, self.args

    def _parse_javascript_and_arguments(self, code):

        is_arg = False
        is_code = True
        self.codelines = ''
        self.args = []

        for exp in code:
            if str(exp).strip() == "JAVASCRIPT":
                is_code = True
                is_arg = False
            elif str(exp).strip() == "ARGUMENTS":
                is_arg = True
                is_code = False
            elif is_code:
                self.codelines = self.codelines.__add__(exp + '\n')
            elif is_arg:
                self.args.append(exp)

        return self.codelines, self.args

    def _read_javascript_from_file(self, path):
        self.info('Reading JavaScript from file <a href="file://%s">%s</a>.'
                  .format(path.replace(os.sep, '/'), path), html=True)
        with open(path) as file:
            return file.read().strip()
<|MERGE_RESOLUTION|>--- conflicted
+++ resolved
@@ -82,31 +82,8 @@
         """ Executes the given JavaScript code with the given arguments
         #TODO: Add docstring
         """
-<<<<<<< HEAD
         code, args = self._get_javascript_to_execute(code)
         self._execute_javascript_code(code, *args)
-=======
-
-        if len(code) == 1:
-            js = self._get_javascript_to_execute(code)
-            self.info("Executing JavaScript:\n%s" % js)
-            return self.driver.execute_script(js)
-
-        elif len(code) > 1:
-            code, args = self._parse_javascript_and_arguments(code)
-
-            if len(args) == 0:
-                self.info("Executing JavaScript: \n%s" % code)
-                return self.driver.execute_script(code)
-            else:
-                args_list = []
-                for idx, item in enumerate(args):
-                    args_list.append("arguments[" + str(idx) + "]: " +
-                                     str(item))
-                self.info("Executing JavaScript: \n%s\nwith arguments \n%s"
-                          % (code, "\n".join(args_list)))
-                return self.driver.execute_script(code, *args)
->>>>>>> 987c60ac
 
     @keyword
     def execute_async_javascript_with_arguments(self, *code):
@@ -114,7 +91,6 @@
         arguments
         #TODO: Add docstring
         """
-<<<<<<< HEAD
         code, args = self._get_javascript_to_execute(code)
         self._execute_async_javascript_code(code, args)
 
@@ -145,28 +121,6 @@
         else:
             self.info("Executing Async JavaScript: \n%s" % code)
             return self.driver.execute_script(code)
-=======
-
-        if len(code) == 1:
-            js = self._get_javascript_to_execute(code)
-            self.info("Executing Asynchronous JavaScript:\n%s" % js)
-            return self.driver.execute_async_script(js)
-
-        elif len(code) > 1:
-            code, args = self._parse_javascript_and_arguments(code)
-
-            if len(args) == 0:
-                self.info("Executing Asynchronous JavaScript: \n%s" % code)
-                return self.driver.execute_async_script(code)
-            else:
-                args_list = []
-                for idx, item in enumerate(args):
-                    args_list.append("arguments[" + str(idx) + "]: " +
-                                     str(item))
-                self.info("Executing Asynchronous JavaScript: ""\n%s\n"
-                          "with arguments \n%s" % (code, "\n".join(args_list)))
-                return self.driver.execute_async_script(code, *args)
->>>>>>> 987c60ac
 
     def _get_javascript_to_execute(self, lines):
         if all(isinstance(n, str) for n in lines):
@@ -199,27 +153,6 @@
 
         return self.codelines, self.args
 
-    def _parse_javascript_and_arguments(self, code):
-
-        is_arg = False
-        is_code = True
-        self.codelines = ''
-        self.args = []
-
-        for exp in code:
-            if str(exp).strip() == "JAVASCRIPT":
-                is_code = True
-                is_arg = False
-            elif str(exp).strip() == "ARGUMENTS":
-                is_arg = True
-                is_code = False
-            elif is_code:
-                self.codelines = self.codelines.__add__(exp + '\n')
-            elif is_arg:
-                self.args.append(exp)
-
-        return self.codelines, self.args
-
     def _read_javascript_from_file(self, path):
         self.info('Reading JavaScript from file <a href="file://%s">%s</a>.'
                   .format(path.replace(os.sep, '/'), path), html=True)
