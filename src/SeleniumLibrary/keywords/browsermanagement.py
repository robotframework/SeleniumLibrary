# Copyright 2008-2011 Nokia Networks
# Copyright 2011-2016 Ryan Tomac, Ed Manlove and contributors
# Copyright 2016-     Robot Framework Foundation
#
# Licensed under the Apache License, Version 2.0 (the "License");
# you may not use this file except in compliance with the License.
# You may obtain a copy of the License at
#
#    http://www.apache.org/licenses/LICENSE-2.0
#
# Unless required by applicable law or agreed to in writing, software
# distributed under the License is distributed on an "AS IS" BASIS,
# WITHOUT WARRANTIES OR CONDITIONS OF ANY KIND, either express or implied.
# See the License for the specific language governing permissions and
# limitations under the License.

import os.path
import time
import types

from robot.errors import DataError
from robot.utils import NormalizedDict
from selenium import webdriver
from selenium.common.exceptions import NoSuchWindowException

from SeleniumLibrary.base import keyword, LibraryComponent
from SeleniumLibrary.locators import WindowManager
from SeleniumLibrary.utils import (is_falsy, is_truthy, secs_to_timestr,
                                   timestr_to_secs, SELENIUM_VERSION)


ROOT_DIR = os.path.abspath(os.path.join(os.path.dirname(__file__), ".."))
FIREFOX_PROFILE_DIR = os.path.join(ROOT_DIR, 'resources', 'firefoxprofile')
BROWSER_NAMES = NormalizedDict({
    'ff': "_make_ff",
    'firefox': "_make_ff",
    'ie': "_make_ie",
    'internetexplorer': "_make_ie",
    'googlechrome': "_make_chrome",
    'gc': "_make_chrome",
    'chrome': "_make_chrome",
    'opera': "_make_opera",
    'phantomjs': "_make_phantomjs",
    'htmlunit': "_make_htmlunit",
    'htmlunitwithjs': "_make_htmlunitwithjs",
    'android': "_make_android",
    'iphone': "_make_iphone",
    'safari': "_make_safari",
    'edge': "_make_edge"
})


class BrowserManagementKeywords(LibraryComponent):

    def __init__(self, ctx):
        LibraryComponent.__init__(self, ctx)
        self._window_manager = WindowManager(ctx)

    @keyword
    def close_all_browsers(self):
        """Closes all open browsers and resets the browser cache.

        After this keyword new indexes returned from `Open Browser` keyword
        are reset to 1.

        This keyword should be used in test or suite teardown to make sure
        all browsers are closed.
        """
        self.debug('Closing all browsers.')
        self.browsers.close_all()

    @keyword
    def close_browser(self):
        """Closes the current browser."""
        if self.browsers.current:
            self.debug('Closing browser with session id {}.'
                       .format(self.browser.session_id))
            self.browsers.close()

    @keyword
    def open_browser(self, url, browser='firefox', alias=None,
                     remote_url=False, desired_capabilities=None,
                     ff_profile_dir=None):
        """Opens a new browser instance to the given ``url``.

        The ``browser`` argument specifies which browser to use, and the
        supported browser are listed in the table below. The browser names
        are case-insensitive and some browsers have multiple supported names.

        |    = Browser =    |        = Name(s) =       |
        | Firefox           | firefox, ff              |
        | Google Chrome     | googlechrome, chrome, gc |
        | Internet Explorer | internetexplorer, ie     |
        | Edge              | edge                     |
        | Safari            | safari                   |
        | Opera             | opera                    |
        | Android           | android                  |
        | Iphone            | iphone                   |
        | PhantomJS         | phantomjs                |
        | HTMLUnit          | htmlunit                 |
        | HTMLUnit with Javascript | htmlunitwithjs    |

        To be able to actually use one of these browsers, you need to have
        a matching Selenium browser driver available. See the
        [https://github.com/robotframework/SeleniumLibrary#browser-drivers|
        project documentation] for more details.

        Optional ``alias`` is an alias given for this browser instance and
        it can be used for switching between browsers. An alternative
        approach for switching is using an index returned by this keyword.
        These indices start from 1, are incremented when new browsers are
        opened, and reset back to 1 when `Close All Browsers` is called.
        See `Switch Browser` for more information and examples.

        Optional ``remote_url`` is the URL for a remote Selenium server. If
        you specify a value for a remote, you can also specify
        ``desired_capabilities`` to configure, for example, a proxy server
        for Internet Explorer or a browser and operating system when using
        [http://saucelabs.com|Sauce Labs]. Desired capabilities can be given
        either as a Python dictionary or as a string in format
        ``key1:value1,key2:value2``.
        [https://github.com/SeleniumHQ/selenium/wiki/DesiredCapabilities|
        Selenium documentation] lists possible capabilities that can be
        enabled.

        Optional ``ff_profile_dir`` is the path to the Firefox profile
        directory if you wish to overwrite the default profile Selenium
        uses. Notice that prior to SeleniumLibrary 3.0, the library
        contained its own profile that was used by default.

        Examples:
        | `Open Browser` | http://example.com | Chrome  |
        | `Open Browser` | http://example.com | Firefox | alias=Firefox |
        | `Open Browser` | http://example.com | Edge    | remote_url=http://127.0.0.1:4444/wd/hub |

        If the provided configuration options are not enough, it is possible
        to use `Create Webdriver` to customize browser initialization even
        more.
        """
        if is_truthy(remote_url):
            self.info("Opening browser '%s' to base url '%s' through "
                      "remote server at '%s'." % (browser, url, remote_url))
        else:
            self.info("Opening browser '%s' to base url '%s'." % (browser, url))
        browser_name = browser
        browser = self._make_browser(browser_name, desired_capabilities,
                                     ff_profile_dir, remote_url)
        try:
            browser.get(url)
        except Exception:
            self.ctx.register_browser(browser, alias)
            self.debug("Opened browser with session id %s but failed "
                       "to open url '%s'." % (browser.session_id, url))
            raise
        self.debug('Opened browser with session id %s.' % browser.session_id)
        return self.ctx.register_browser(browser, alias)

    @keyword
    def create_webdriver(self, driver_name, alias=None, kwargs={},
                         **init_kwargs):
        """Creates an instance of Selenium WebDriver.

        Like `Open Browser`, but allows passing arguments to the created
        WebDriver instance directly. This keyword should only be used if
        functionality provided by `Open Browser` is not adequate.

        ``driver_name`` must be an WebDriver implementation name like Firefox,
        Chrome, Ie, Opera, Safari, PhantomJS, or Remote.

        The initialized WebDriver can be configured either with a Python
        dictionary ``kwargs`` or by using keyword arguments ``**init_kwargs``.
        These arguments are passed directly to WebDriver without any
        processing. See [https://seleniumhq.github.io/selenium/docs/api/py/api.html|
        Selenium API documentation] for details about the supported arguments.

        Examples:
        | # Use proxy with Firefox   |                |                                           |                         |
        | ${proxy}=                  | `Evaluate`     | sys.modules['selenium.webdriver'].Proxy() | sys, selenium.webdriver |
        | ${proxy.http_proxy}=       | `Set Variable` | localhost:8888                            |                         |
        | `Create Webdriver`         | Firefox        | proxy=${proxy}                            |                         |
        | # Use proxy with PhantomJS |                |                                           |                         |
        | ${service args}=           | `Create List`  | --proxy=192.168.132.104:8888              |                         |
        | `Create Webdriver`         | PhantomJS      | service_args=${service args}              |                         |

        Returns the index of this browser instance which can be used later to
        switch back to it. Index starts from 1 and is reset back to it when
        `Close All Browsers` keyword is used. See `Switch Browser` for an
        example.
        """
        if not isinstance(kwargs, dict):
            raise RuntimeError("kwargs must be a dictionary.")
        for arg_name in kwargs:
            if arg_name in init_kwargs:
                raise RuntimeError("Got multiple values for argument '%s'." % arg_name)
            init_kwargs[arg_name] = kwargs[arg_name]
        driver_name = driver_name.strip()
        try:
            creation_func = getattr(webdriver, driver_name)
        except AttributeError:
            raise RuntimeError("'%s' is not a valid WebDriver name." % driver_name)
        self.info("Creating an instance of the %s WebDriver." % driver_name)
        driver = creation_func(**init_kwargs)
        self.debug("Created %s WebDriver instance with session id %s."
                   % (driver_name, driver.session_id))
        return self.ctx.register_browser(driver, alias)

    @keyword
    def switch_browser(self, index_or_alias):
        """Switches between active browsers using ``index_or_alias``.

        Indices are returned by the `Open Browser` keyword and aliases can
        be given to it explicitly. Indices start from 1.

        Example:
        | `Open Browser`        | http://google.com | ff       |
        | `Location Should Be`  | http://google.com |          |
        | `Open Browser`        | http://yahoo.com  | ie       | alias=second |
        | `Location Should Be`  | http://yahoo.com  |          |
        | `Switch Browser`      | 1                 | # index  |
        | `Page Should Contain` | I'm feeling lucky |          |
        | `Switch Browser`      | second            | # alias  |
        | `Page Should Contain` | More Yahoo!       |          |
        | `Close All Browsers`  |                   |          |

        Above example expects that there was no other open browsers when
        opening the first one because it used index ``1`` when switching to
        it later. If you are not sure about that, you can store the index
        into a variable as below.

        | ${index} =         | `Open Browser` | http://google.com |
        | # Do something ... |                |                   |
        | `Switch Browser`   | ${index}       |                   |
        """
        try:
            self.browsers.switch(index_or_alias)
        except RuntimeError:
            raise RuntimeError("No browser with index or alias '%s' found."
                               % index_or_alias)
        self.debug('Switched to browser with Selenium session id %s.'
                   % self.browser.session_id)

    @keyword
    def close_window(self):
        """Closes currently opened pop-up window."""
        self.browser.close()

    @keyword
    def get_window_identifiers(self):
<<<<<<< HEAD
        """Returns and logs id attributes of all windows known to the browser."""
        ids = [info.id for info in self._window_manager.get_window_infos()]
        return self._log_list(ids)

    @keyword
    def get_window_names(self):
        """Returns and logs names of all windows known to the browser."""
        names = [info.name for info in self._window_manager.get_window_infos()]
        return self._log_list(names)

    @keyword
    def get_window_titles(self):
        """Returns and logs titles of all windows known to the browser."""
        titles = [info.title for info in self._window_manager.get_window_infos()]
        return self._log_list(titles)
=======
        """Returns and logs id attributes of all known browser windows."""
        return self._log_list(self._window_manager.get_window_ids(self.browser))

    @keyword
    def get_window_names(self):
        """Returns and logs names of all known browser windows."""
        values = self._window_manager.get_window_names(self.browser)
        # for backward compatibility, since Selenium 1 would always
        # return this constant value for the main window
        if len(values) and values[0] == 'undefined':
            values[0] = 'selenium_main_app_window'

        return self._log_list(values)

    @keyword
    def get_window_titles(self):
        """Returns and logs titles of all known browser windows."""
        return self._log_list(self._window_manager.get_window_titles(self.browser))
>>>>>>> febe886d

    @keyword
    def maximize_browser_window(self):
        """Maximizes current browser window."""
        self.browser.maximize_window()

    @keyword
    def get_window_size(self):
        """Returns current window width and height as integers.

        See also `Set Window Size`.

        Example:
        | ${width} | ${height}= | `Get Window Size` |
        """
        size = self.browser.get_window_size()
        return size['width'], size['height']

    @keyword
    def set_window_size(self, width, height):
        """Sets current windows size to given ``width`` and ``height``.

        Values can be given using strings containing numbers or by using
        actual numbers. See also `Get Window Size`.

        Browsers have a limit how small they can be set. Trying to set them
        smaller will cause the actual size to be bigger than the requested
        size.

        Example:
        | `Set Window Size` | 800 | 600 |
        """
        return self.browser.set_window_size(int(width), int(height))

    @keyword
    def get_window_position(self):
        """Returns current window position.

        Position is relative to the top left corner of the screen. Returned
        values are integers. See also `Set Window Position`.

        Example:
        | ${x} | ${y}= | `Get Window Position` |
        """
        position = self.browser.get_window_position()
        return position['x'], position['y']

    @keyword
    def set_window_position(self, x, y):
        """Sets window position using ``x`` and ``y`` coordinates.

        The position is relative to the top left corner of the screen,
        but some browsers exclude possible task bar set by the operating
        system from the calculation. The actual position may thus be
        different with different browsers.

        Values can be given using strings containing numbers or by using
        actual numbers. See also `Get Window Position`.

        Example:
        | `Set Window Position` | 100 | 200 |
        """
        self.browser.set_window_position(int(x), int(y))

    @keyword
    def select_frame(self, locator):
        """Sets frame identified by ``locator`` as the current frame.

        Key attributes for frames are `id` and `name.` See `introduction` for
        details about locating elements.
        
        See `Unselect Frame` to cancel the frame selection and return to the Main frame.
        
        Please note that the frame search always start from the document root or main frame.
        
        Example:
        | Select Frame   | xpath: //frame[@name='top]/iframe[@name='left'] | # Selects the 'left' iframe |
        | Click Link     | foo                                             | # Clicks link 'foo' in 'left' iframe |
        | Unselect Frame |                                                 | # Returns to main frame |
        | Select Frame   | left                                            | # Selects the 'top' frame |        
        """
        self.info("Selecting frame '%s'." % locator)
        element = self.find_element(locator)
        self.browser.switch_to.frame(element)

    @keyword
    def select_window(self, locator=None):
        """Selects the window matching locator and return previous window handle.

        locator: any of name, title, url, window handle, excluded handle's list, or special words.
        return: either current window handle before selecting, or None if no current window.

        If the window is found, all subsequent commands use that window, until
        this keyword is used again. If the window is not found, this keyword fails.

        By default, when a locator value is provided,
        it is matched against the title of the window and the
        javascript name of the window. If multiple windows with
        same identifier are found, the first one is selected.

        There are some special locators for searching target window:
        string 'main' (default): select the main window;
        string 'self': only return current window handle;
        string 'new': select the last-indexed window assuming it is the newest opened window
        window list: select the first window not in given list (See 'List Windows' to get the list)

        It is also possible to specify the approach SeleniumLibrary should take
        to find a window by specifying a locator strategy:

        | *Strategy* | *Example*                               | *Description*                        |
        | title      | Select Window `|` title=My Document     | Matches by window title              |
        | name       | Select Window `|` name=${name}          | Matches by window javascript name    |
        | url        | Select Window `|` url=http://google.com | Matches by window's current URL      |

        Example:
        | Click Link | popup_link | # opens new window |
        | Select Window | popupName |
        | Title Should Be | Popup Title |
        | Select Window |  | | # Chooses the main window again |
        """
        try:
            return self.browser.current_window_handle
        except NoSuchWindowException:
            pass
        finally:
            self._window_manager.select(locator)

    @keyword
    def get_log(self, log_type):
        """Get the specified Selenium log.

        The ``log_type` argument defines which log to get. Possible values
        are ``browser``, ``driver``, ``client``, and ``server``.

        New in SeleniumLibrary 3.0.
        """
        return self.browser.get_log(log_type)

    @keyword
    def list_windows(self):
        """Return all current window handles as a list."""
        return self.browser.window_handles

    @keyword
    def unselect_frame(self):
        """Sets the top frame as the current frame.
        
        In practice cancels a previous `Select Frame` call.
        """
        self.browser.switch_to.default_content()

    @keyword
    def get_location(self):
        """Returns the current browser URL."""
        return self.browser.current_url

    @keyword
    def get_locations(self):
<<<<<<< HEAD
        """Returns and logs current locations of all windows known to the browser."""
        urls = [info.url for info in self._window_manager.get_window_infos()]
        return self._log_list(urls)
=======
        """Returns and logs URLs of all known browser windows."""
        return self._log_list(
            [window_info[4] for window_info in
             self._window_manager._get_window_infos(self.browser)])
>>>>>>> febe886d

    @keyword
    def get_source(self):
        """Returns the entire HTML source of the current page or frame."""
        return self.browser.page_source

    @keyword
    def get_title(self):
        """Returns the title of current page."""
        return self.browser.title

    @keyword
    def location_should_be(self, url):
        """Verifies that current URL is exactly ``url``."""
        actual = self.get_location()
        if actual != url:
            raise AssertionError("Location should have been '%s' but was '%s'"
                                 % (url, actual))
        self.info("Current location is '%s'." % url)

    @keyword
    def location_should_contain(self, expected):
        """Verifies that current URL contains ``expected``."""
        actual = self.get_location()
        if expected not in actual:
            raise AssertionError("Location should have contained '%s' "
                                 "but it was '%s'." % (expected, actual))
        self.info("Current location contains '%s'." % expected)

    @keyword
    def log_location(self):
        """Logs and returns the current URL."""
        url = self.get_location()
        self.info(url)
        return url

    @keyword
    def log_source(self, loglevel='INFO'):
        """Logs and returns the HTML source of the current page or frame.

        The ``loglevel`` argument defines the used log level. Valid log
        levels are ``WARN``, ``INFO`` (default), ``DEBUG``, and ``NONE``
        (no logging).
        """
        source = self.get_source()
        self.log(source, loglevel.upper())
        return source

    @keyword
    def log_title(self):
        """Logs and returns the title of current page."""
        title = self.get_title()
        self.info(title)
        return title

    @keyword
    def title_should_be(self, title):
        """Verifies that current page title equals ``title``."""
        actual = self.get_title()
        if actual != title:
            raise AssertionError("Title should have been '%s' but was '%s'."
                                 % (title, actual))
        self.info("Page title is '%s'." % title)

    @keyword
    def go_back(self):
        """Simulates the user clicking the back button on their browser."""
        self.browser.back()

    @keyword
    def go_to(self, url):
        """Navigates the active browser instance to the provided ``url``."""
        self.info("Opening url '%s'" % url)
        self.browser.get(url)

    @keyword
    def reload_page(self):
        """Simulates user reloading page."""
        self.browser.refresh()

    @keyword
    def get_selenium_speed(self):
        """Gets the delay that is waited after each Selenium command.

        The value is returned as a human readable string like ``1 second``.

        See the `Selenium Speed` section above for more information.
        """
        return secs_to_timestr(self.ctx.speed)

    @keyword
    def get_selenium_timeout(self):
        """Gets the timeout that is used by various keywords.

        The value is returned as a human readable string like ``1 second``.

        See the `Timeout` section above for more information.
        """
        return secs_to_timestr(self.ctx.timeout)

    @keyword
    def get_selenium_implicit_wait(self):
        """Gets the implicit wait value used by Selenium.

        The value is returned as a human readable string like ``1 second``.

        See the `Implicit wait` section above for more information.
        """
        return secs_to_timestr(self.ctx.implicit_wait)

    @keyword
    def set_selenium_speed(self, value):
        """Sets the delay that is waited after each Selenium command.

        The value can be given as a number that is considered to be
        seconds or as a human readable string like ``1 second``.
        The previous value is returned and can be used to restore
        the original value later if needed.

        See the `Selenium Speed` section above for more information.

        Example:
        | `Set Selenium Speed` | 0.5 seconds |
        """
        old_speed = self.get_selenium_speed()
        self.ctx.speed = timestr_to_secs(value)
        for browser in self.browsers.browsers:
            self._monkey_patch_speed(browser)
        return old_speed

    @keyword
    def set_selenium_timeout(self, value):
        """Sets the timeout that is used by various keywords.

        The value can be given as a number that is considered to be
        seconds or as a human readable string like ``1 second``.
        The previous value is returned and can be used to restore
        the original value later if needed.

        See the `Timeout` section above for more information.

        Example:
        | ${orig timeout} = | `Set Selenium Timeout` | 15 seconds |
        | `Open page that loads slowly` |
        | `Set Selenium Timeout` | ${orig timeout} |
        """
        old_timeout = self.get_selenium_timeout()
        self.ctx.timeout = timestr_to_secs(value)
        for browser in self.browsers.get_open_browsers():
            browser.set_script_timeout(self.ctx.timeout)
        return old_timeout

    @keyword
    def set_selenium_implicit_wait(self, value):
        """Sets the implicit wait value used by Selenium.

        The value can be given as a number that is considered to be
        seconds or as a human readable string like ``1 second``.
        The previous value is returned and can be used to restore
        the original value later if needed.

        This keyword sets the implicit wait for all opened browsers.
        Use `Set Browser Implicit Wait` to set it only to the current
        browser.

        See the `Implicit wait` section above for more information.

        Example:
        | ${orig wait} = | `Set Selenium Implicit Wait` | 10 seconds |
        | `Perform AJAX call that is slow` |
        | `Set Selenium Implicit Wait` | ${orig wait} |
        """
        old_wait = self.get_selenium_implicit_wait()
        self.ctx.implicit_wait = timestr_to_secs(value)
        for browser in self.browsers.get_open_browsers():
            browser.implicitly_wait(self.ctx.implicit_wait)
        return old_wait

    @keyword
    def set_browser_implicit_wait(self, value):
        """Sets the implicit wait value used by Selenium.

        Same as `Set Selenium Implicit Wait` but only affects the current
        browser.
        """
        self.browser.implicitly_wait(timestr_to_secs(value))

    def _get_browser_creation_function(self, browser_name):
        try:
            func_name = BROWSER_NAMES[browser_name]
        except KeyError:
            raise ValueError(browser_name + " is not a supported browser.")
        return getattr(self, func_name)

    def _make_browser(self, browser_name, desired_capabilities=None,
                      profile_dir=None, remote=None):
        creation_func = self._get_browser_creation_function(browser_name)
        browser = creation_func(remote, desired_capabilities, profile_dir)
        browser.set_script_timeout(self.ctx.timeout)
        browser.implicitly_wait(self.ctx.implicit_wait)
        if self.ctx.speed:
            self._monkey_patch_speed(browser)
        return browser

    def _make_ff(self, remote, desired_capabilities, profile_dir):
        if is_falsy(profile_dir):
            profile = webdriver.FirefoxProfile()
        else:
            profile = webdriver.FirefoxProfile(profile_dir)
        if is_truthy(remote):
            browser = self._create_remote_web_driver(
                webdriver.DesiredCapabilities.FIREFOX, remote,
                desired_capabilities, profile)
        else:
            browser = webdriver.Firefox(firefox_profile=profile,
                                        **self._geckodriver_log_config)
        return browser

    def _make_ie(self, remote, desired_capabilities, profile_dir):
        return self._generic_make_browser(webdriver.Ie,
                webdriver.DesiredCapabilities.INTERNETEXPLORER, remote, desired_capabilities)

    def _make_chrome(self, remote, desired_capabilities, profile_dir):
        return self._generic_make_browser(webdriver.Chrome,
                webdriver.DesiredCapabilities.CHROME, remote, desired_capabilities)

    def _make_opera(self, remote, desired_capabilities, profile_dir):
        return self._generic_make_browser(webdriver.Opera,
                webdriver.DesiredCapabilities.OPERA, remote, desired_capabilities)

    def _make_phantomjs(self, remote, desired_capabilities, profile_dir):
        return self._generic_make_browser(webdriver.PhantomJS,
                webdriver.DesiredCapabilities.PHANTOMJS, remote, desired_capabilities)

    def _make_htmlunit(self, remote, desired_capabilities, profile_dir):
        return self._generic_make_browser(webdriver.Remote,
                webdriver.DesiredCapabilities.HTMLUNIT, remote, desired_capabilities)

    def _make_htmlunitwithjs(self, remote, desired_capabilities, profile_dir):
        return self._generic_make_browser(webdriver.Remote,
                webdriver.DesiredCapabilities.HTMLUNITWITHJS, remote, desired_capabilities)

    def _make_android(self, remote, desired_capabilities, profile_dir):
        return self._generic_make_browser(webdriver.Remote,
                webdriver.DesiredCapabilities.ANDROID, remote, desired_capabilities)

    def _make_iphone(self, remote, desired_capabilities, profile_dir):
        return self._generic_make_browser(webdriver.Remote,
                webdriver.DesiredCapabilities.IPHONE, remote, desired_capabilities)

    def _make_safari(self, remote, desired_capabilities, profile_dir):
        return self._generic_make_browser(webdriver.Safari,
                webdriver.DesiredCapabilities.SAFARI, remote, desired_capabilities)

    def _make_edge(self, remote, desired_capabilities, profile_dir):
        if hasattr(webdriver, 'Edge'):
            return self._generic_make_browser(webdriver.Edge,
                webdriver.DesiredCapabilities.EDGE, remote, desired_capabilities)
        else:
            raise ValueError("Edge is not a supported browser with your version of Selenium python library. Please, upgrade to minimum required version 2.47.0.")

    def _generic_make_browser(self, webdriver_type , desired_cap_type, remote_url, desired_caps):
        '''most of the make browser functions just call this function which creates the
        appropriate web-driver'''
        if is_falsy(remote_url):
            browser = webdriver_type()
        else:
            browser = self._create_remote_web_driver(desired_cap_type,
                                                     remote_url, desired_caps)
        return browser

    def _create_remote_web_driver(self, capabilities_type, remote_url, desired_capabilities=None, profile=None):
        '''parses the string based desired_capabilities if neccessary and
        creates the associated remote web driver'''

        desired_capabilities_object = capabilities_type.copy()

        if not isinstance(desired_capabilities, dict):
            desired_capabilities = self._parse_capabilities_string(desired_capabilities)

        desired_capabilities_object.update(desired_capabilities or {})

        return webdriver.Remote(desired_capabilities=desired_capabilities_object,
                command_executor=str(remote_url), browser_profile=profile)

    def _parse_capabilities_string(self, capabilities_string):
        '''parses the string based desired_capabilities which should be in the form
        key1:val1,key2:val2
        '''
        desired_capabilities = {}

        if is_falsy(capabilities_string):
            return desired_capabilities

        for cap in capabilities_string.split(","):
            (key, value) = cap.split(":", 1)
            desired_capabilities[key.strip()] = value.strip()

        return desired_capabilities

    def _get_speed(self, browser):
        return browser._speed if hasattr(browser, '_speed') else 0.0

    def _monkey_patch_speed(self, browser):
        def execute(self, driver_command, params=None):
            result = self._base_execute(driver_command, params)
            speed = self._speed if hasattr(self, '_speed') else 0.0
            if speed > 0:
                time.sleep(speed)
            return result
        if not hasattr(browser, '_base_execute'):
            browser._base_execute = browser.execute
            browser.execute = types.MethodType(execute, browser)
        browser._speed = self.ctx.speed

    def _log_list(self, items, what='item'):
        msg = [
            'Altogether {} {}.'.format(
                len(items), what if len(items) == 1 else '{}s'.format(what))
        ]
        for index, item in enumerate(items):
            msg.append('{}: {}'.format(index + 1, item))
        self.info('\n'.join(msg))
        return items

    @property
    def _geckodriver_log_config(self):
        if SELENIUM_VERSION.major == '3':
            return {'log_path': os.path.join(self.log_dir, 'geckodriver.log')}
        return {}<|MERGE_RESOLUTION|>--- conflicted
+++ resolved
@@ -246,42 +246,21 @@
 
     @keyword
     def get_window_identifiers(self):
-<<<<<<< HEAD
-        """Returns and logs id attributes of all windows known to the browser."""
+        """Returns and logs id attributes of all known browser windows."""
         ids = [info.id for info in self._window_manager.get_window_infos()]
         return self._log_list(ids)
 
     @keyword
     def get_window_names(self):
-        """Returns and logs names of all windows known to the browser."""
+        """Returns and logs names of all known browser windows."""
         names = [info.name for info in self._window_manager.get_window_infos()]
         return self._log_list(names)
 
     @keyword
     def get_window_titles(self):
-        """Returns and logs titles of all windows known to the browser."""
+        """Returns and logs titles of all known browser windows."""
         titles = [info.title for info in self._window_manager.get_window_infos()]
         return self._log_list(titles)
-=======
-        """Returns and logs id attributes of all known browser windows."""
-        return self._log_list(self._window_manager.get_window_ids(self.browser))
-
-    @keyword
-    def get_window_names(self):
-        """Returns and logs names of all known browser windows."""
-        values = self._window_manager.get_window_names(self.browser)
-        # for backward compatibility, since Selenium 1 would always
-        # return this constant value for the main window
-        if len(values) and values[0] == 'undefined':
-            values[0] = 'selenium_main_app_window'
-
-        return self._log_list(values)
-
-    @keyword
-    def get_window_titles(self):
-        """Returns and logs titles of all known browser windows."""
-        return self._log_list(self._window_manager.get_window_titles(self.browser))
->>>>>>> febe886d
 
     @keyword
     def maximize_browser_window(self):
@@ -440,16 +419,9 @@
 
     @keyword
     def get_locations(self):
-<<<<<<< HEAD
-        """Returns and logs current locations of all windows known to the browser."""
+        """Returns and logs URLs of all known browser windows."""
         urls = [info.url for info in self._window_manager.get_window_infos()]
         return self._log_list(urls)
-=======
-        """Returns and logs URLs of all known browser windows."""
-        return self._log_list(
-            [window_info[4] for window_info in
-             self._window_manager._get_window_infos(self.browser)])
->>>>>>> febe886d
 
     @keyword
     def get_source(self):
