# Copyright 2008-2011 Nokia Networks
# Copyright 2011-2016 Ryan Tomac, Ed Manlove and contributors
# Copyright 2016-     Robot Framework Foundation
#
# Licensed under the Apache License, Version 2.0 (the "License");
# you may not use this file except in compliance with the License.
# You may obtain a copy of the License at
#
#    http://www.apache.org/licenses/LICENSE-2.0
#
# Unless required by applicable law or agreed to in writing, software
# distributed under the License is distributed on an "AS IS" BASIS,
# WITHOUT WARRANTIES OR CONDITIONS OF ANY KIND, either express or implied.
# See the License for the specific language governing permissions and
# limitations under the License.
from collections import namedtuple
from typing import List, Optional, Tuple, Union

from SeleniumLibrary.utils import is_noney
from robot.utils import plural_or_not, is_truthy
from selenium.webdriver.common.action_chains import ActionChains
from selenium.webdriver.common.keys import Keys
from selenium.webdriver.remote.webelement import WebElement

from SeleniumLibrary.base import LibraryComponent, keyword
from SeleniumLibrary.errors import ElementNotFound
from SeleniumLibrary.utils.types import type_converter


class ElementKeywords(LibraryComponent):
    @keyword(name="Get WebElement")
    def get_webelement(self, locator: Union[WebElement, str]) -> WebElement:
        """Returns the first WebElement matching the given ``locator``.

        See the `Locating elements` section for details about the locator
        syntax.
        """
        return self.find_element(locator)

    @keyword(name="Get WebElements")
    def get_webelements(self, locator: Union[WebElement, str]) -> List[WebElement]:
        """Returns a list of WebElement objects matching the ``locator``.

        See the `Locating elements` section for details about the locator
        syntax.

        Starting from SeleniumLibrary 3.0, the keyword returns an empty
        list if there are no matching elements. In previous releases, the
        keyword failed in this case.
        """
        return self.find_elements(locator)

    @keyword
    def element_should_contain(
        self,
        locator: Union[WebElement, str],
        expected: Union[None, str],
        message: Optional[str] = None,
        ignore_case: bool = False,
    ):
        """Verifies that element ``locator`` contains text ``expected``.

        See the `Locating elements` section for details about the locator
        syntax.

        The ``message`` argument can be used to override the default error
        message.

        The ``ignore_case`` argument can be set to True to compare case
        insensitive, default is False. New in SeleniumLibrary 3.1.

        ``ignore_case`` argument is new in SeleniumLibrary 3.1.

        Use `Element Text Should Be` if you want to match the exact text,
        not a substring.
        """
        actual = actual_before = self.find_element(locator).text
        expected_before = expected
        if ignore_case:
            actual = actual.lower()
            expected = expected.lower()
        if expected not in actual:
            if message is None:
                message = (
                    f"Element '{locator}' should have contained text '{expected_before}' but "
                    f"its text was '{actual_before}'."
                )
            raise AssertionError(message)
        self.info(f"Element '{locator}' contains text '{expected_before}'.")

    @keyword
    def element_should_not_contain(
        self,
        locator: Union[WebElement, str],
        expected: Union[None, str],
        message: Optional[str] = None,
        ignore_case: bool = False,
    ):
        """Verifies that element ``locator`` does not contain text ``expected``.

        See the `Locating elements` section for details about the locator
        syntax.

        The ``message`` argument can be used to override the default error
        message.

        The ``ignore_case`` argument can be set to True to compare case
        insensitive, default is False.

        ``ignore_case`` argument new in SeleniumLibrary 3.1.
        """
        actual = self.find_element(locator).text
        expected_before = expected
        if ignore_case:
            actual = actual.lower()
            expected = expected.lower()
        if expected in actual:
            if message is None:
                message = (
                    f"Element '{locator}' should not contain text '{expected_before}' but "
                    "it did."
                )
            raise AssertionError(message)
        self.info(f"Element '{locator}' does not contain text '{expected_before}'.")

    @keyword
    def page_should_contain(self, text: str, loglevel: str = "TRACE"):
        """Verifies that current page contains ``text``.

        If this keyword fails, it automatically logs the page source
        using the log level specified with the optional ``loglevel``
        argument. Valid log levels are ``TRACE`` (default), ``DEBUG``,
        ``INFO``, ``WARN``, and ``NONE``. If the log level is ``NONE``
        or below the current active log level the source will not be logged.
        """
        if not self._page_contains(text):
            self.ctx.log_source(loglevel)
            raise AssertionError(
                f"Page should have contained text '{text}' but did not."
            )
        self.info(f"Current page contains text '{text}'.")

    @keyword
    def page_should_contain_element(
        self,
        locator: Union[WebElement, str],
        message: Optional[str] = None,
        loglevel: str = "TRACE",
        limit: Optional[int] = None,
    ):
        """Verifies that element ``locator`` is found on the current page.

        See the `Locating elements` section for details about the locator
        syntax.

        The ``message`` argument can be used to override the default error
        message.

        The ``limit`` argument can used to define how many elements the
        page should contain. When ``limit`` is ``None`` (default) page can
        contain one or more elements. When limit is a number, page must
        contain same number of elements.

        See `Page Should Contain` for an explanation about the ``loglevel``
        argument.

        Examples assumes that locator matches to two elements.
        | `Page Should Contain Element` | div_name | limit=1    | # Keyword fails.                  |
        | `Page Should Contain Element` | div_name | limit=2    | # Keyword passes.                 |
        | `Page Should Contain Element` | div_name | limit=none | # None is considered one or more. |
        | `Page Should Contain Element` | div_name |            | # Same as above.                  |

        The ``limit`` argument is new in SeleniumLibrary 3.0.
        """
        if limit is None:
            return self.assert_page_contains(
                locator, message=message, loglevel=loglevel
            )
        count = len(self.find_elements(locator))
        if count == limit:
            self.info(f"Current page contains {count} element(s).")
        else:
            if message is None:
                message = (
                    f'Page should have contained "{limit}" element(s), '
                    f'but it did contain "{count}" element(s).'
                )
            self.ctx.log_source(loglevel)
            raise AssertionError(message)

    @keyword
    def page_should_not_contain(self, text: str, loglevel: str = "TRACE"):
        """Verifies the current page does not contain ``text``.

        See `Page Should Contain` for an explanation about the ``loglevel``
        argument.
        """
        if self._page_contains(text):
            self.ctx.log_source(loglevel)
            raise AssertionError(f"Page should not have contained text '{text}'.")
        self.info(f"Current page does not contain text '{text}'.")

    @keyword
    def page_should_not_contain_element(
        self,
        locator: Union[WebElement, str],
        message: Optional[str] = None,
        loglevel: str = "TRACE",
    ):
        """Verifies that element ``locator`` is not found on the current page.

        See the `Locating elements` section for details about the locator
        syntax.

        See `Page Should Contain` for an explanation about ``message`` and
        ``loglevel`` arguments.
        """
        self.assert_page_not_contains(locator, message=message, loglevel=loglevel)

    @keyword
    def assign_id_to_element(self, locator: Union[WebElement, str], id: str):
        """Assigns a temporary ``id`` to the element specified by ``locator``.

        This is mainly useful if the locator is complicated and/or slow XPath
        expression and it is needed multiple times. Identifier expires when
        the page is reloaded.

        See the `Locating elements` section for details about the locator
        syntax.

        Example:
        | `Assign ID to Element` | //ul[@class='example' and ./li[contains(., 'Stuff')]] | my id |
        | `Page Should Contain Element` | my id |
        """
        self.info(f"Assigning temporary id '{id}' to element '{locator}'.")
        element = self.find_element(locator)
        self.driver.execute_script(f"arguments[0].id = '{id}';", element)

    @keyword
    def element_should_be_disabled(self, locator: Union[WebElement, str]):
        """Verifies that element identified by ``locator`` is disabled.

        This keyword considers also elements that are read-only to be
        disabled.

        See the `Locating elements` section for details about the locator
        syntax.
        """
        if self.is_element_enabled(locator):
            raise AssertionError(f"Element '{locator}' is enabled.")

    @keyword
    def element_should_be_enabled(self, locator: Union[WebElement, str]):
        """Verifies that element identified by ``locator`` is enabled.

        This keyword considers also elements that are read-only to be
        disabled.

        See the `Locating elements` section for details about the locator
        syntax.
        """
        if not self.is_element_enabled(locator):
            raise AssertionError(f"Element '{locator}' is disabled.")

    @keyword
    def element_should_be_focused(self, locator: Union[WebElement, str]):
        """Verifies that element identified by ``locator`` is focused.

        See the `Locating elements` section for details about the locator
        syntax.

        New in SeleniumLibrary 3.0.
        """
        element = self.find_element(locator)
        focused = self.driver.switch_to.active_element
        # Selenium 3.6.0 with Firefox return dict which contains the selenium WebElement
        if isinstance(focused, dict):
            focused = focused["value"]
        if element != focused:
            raise AssertionError(f"Element '{locator}' does not have focus.")

    @keyword
    def element_should_be_visible(
        self, locator: Union[WebElement, str], message: Optional[str] = None
    ):
        """Verifies that the element identified by ``locator`` is visible.

        Herein, visible means that the element is logically visible, not
        optically visible in the current browser viewport. For example,
        an element that carries ``display:none`` is not logically visible,
        so using this keyword on that element would fail.

        See the `Locating elements` section for details about the locator
        syntax.

        The ``message`` argument can be used to override the default error
        message.
        """
        if not self.find_element(locator).is_displayed():
            if message is None:
                message = f"The element '{locator}' should be visible, but it is not."
            raise AssertionError(message)
        self.info(f"Element '{locator}' is displayed.")

    @keyword
    def element_should_not_be_visible(
        self, locator: Union[WebElement, str], message: Optional[str] = None
    ):
        """Verifies that the element identified by ``locator`` is NOT visible.

        Passes if the element does not exists. See `Element Should Be Visible`
        for more information about visibility and supported arguments.
        """
        element = self.find_element(locator, required=False)
        if element is None:
            self.info(f"Element '{locator}' did not exist.")
        elif not element.is_displayed():
            self.info(f"Element '{locator}' exists but is not displayed.")
        else:
            if message is None:
                message = f"The element '{locator}' should not be visible, but it is."
            raise AssertionError(message)

    @keyword
    def element_text_should_be(
        self,
        locator: Union[WebElement, str],
        expected: Union[None, str],
        message: Optional[str] = None,
        ignore_case: bool = False,
    ):
        """Verifies that element ``locator`` contains exact the text ``expected``.

        See the `Locating elements` section for details about the locator
        syntax.

        The ``message`` argument can be used to override the default error
        message.

        The ``ignore_case`` argument can be set to True to compare case
        insensitive, default is False.

        ``ignore_case`` argument is new in SeleniumLibrary 3.1.

        Use `Element Should Contain` if a substring match is desired.
        """
        self.info(f"Verifying element '{locator}' contains exact text '{expected}'.")
        text = before_text = self.find_element(locator).text
        if ignore_case:
            text = text.lower()
            expected = expected.lower()
        if text != expected:
            if message is None:
                message = (
                    f"The text of element '{locator}' should have been '{expected}' "
                    f"but it was '{before_text}'."
                )
            raise AssertionError(message)

    @keyword
    def element_text_should_not_be(
        self,
        locator: Union[WebElement, str],
        not_expected: Union[None, str],
        message: Optional[str] = None,
        ignore_case: bool = False,
    ):
        """Verifies that element ``locator`` does not contain exact the text ``not_expected``.

        See the `Locating elements` section for details about the locator
        syntax.

        The ``message`` argument can be used to override the default error
        message.

        The ``ignore_case`` argument can be set to True to compare case
        insensitive, default is False.

        New in SeleniumLibrary 3.1.1
        """
        self.info(
            f"Verifying element '{locator}' does not contain exact text '{not_expected}'."
        )
        text = self.find_element(locator).text
        before_not_expected = not_expected
        if ignore_case:
            text = text.lower()
            not_expected = not_expected.lower()
        if text == not_expected:
            if message is None:
                message = f"The text of element '{locator}' was not supposed to be '{before_not_expected}'."
            raise AssertionError(message)

    @keyword
    def get_element_attribute(
        self, locator: Union[WebElement, str], attribute: str
    ) -> str:
        """Returns the value of ``attribute`` from the element ``locator``.

        See the `Locating elements` section for details about the locator
        syntax.

        Example:
        | ${id}= | `Get Element Attribute` | css:h1 | id |

        Passing attribute name as part of the ``locator`` was removed
        in SeleniumLibrary 3.2. The explicit ``attribute`` argument
        should be used instead.
        """
        return self.find_element(locator).get_attribute(attribute)

    @keyword
    def element_attribute_value_should_be(
        self,
        locator: Union[WebElement, str],
        attribute: str,
        expected: Union[None, str],
        message: Optional[str] = None,
    ):
        """Verifies element identified by ``locator`` contains expected attribute value.

        See the `Locating elements` section for details about the locator
        syntax.

        Example:
        `Element Attribute Value Should Be` | css:img | href | value

        New in SeleniumLibrary 3.2.
        """
        current_expected = self.find_element(locator).get_attribute(attribute)
        if current_expected != expected:
            if message is None:
                message = (
                    f"Element '{locator}' attribute should have value '{expected}' "
                    f"({type_converter(expected)}) but its value was '{current_expected}' "
                    f"({type_converter(current_expected)})."
                )
            raise AssertionError(message)
        self.info(
            f"Element '{locator}' attribute '{attribute}' contains value '{expected}'."
        )

    @keyword
    def get_horizontal_position(self, locator: Union[WebElement, str]) -> int:
        """Returns the horizontal position of the element identified by ``locator``.

        See the `Locating elements` section for details about the locator
        syntax.

        The position is returned in pixels off the left side of the page,
        as an integer.

        See also `Get Vertical Position`.
        """
        return self.find_element(locator).location["x"]

    @keyword
    def get_element_size(self, locator: Union[WebElement, str]) -> Tuple[int, int]:
        """Returns width and height of the element identified by ``locator``.

        See the `Locating elements` section for details about the locator
        syntax.

        Both width and height are returned as integers.

        Example:
        | ${width} | ${height} = | `Get Element Size` | css:div#container |
        """
        element = self.find_element(locator)
        return element.size["width"], element.size["height"]

    @keyword
    def cover_element(self, locator: Union[WebElement, str]):
        """Will cover elements identified by ``locator`` with a blue div without breaking page layout.

        See the `Locating elements` section for details about the locator
        syntax.

        New in SeleniumLibrary 3.3.0

        Example:
        |`Cover Element` | css:div#container |
        """
        elements = self.find_elements(locator)
        if not elements:
            raise ElementNotFound(f"No element with locator '{locator}' found.")
        for element in elements:
            script = """
old_element = arguments[0];
let newDiv = document.createElement('div');
newDiv.setAttribute("name", "covered");
newDiv.style.backgroundColor = 'blue';
newDiv.style.zIndex = '999';
newDiv.style.top = old_element.offsetTop + 'px';
newDiv.style.left = old_element.offsetLeft + 'px';
newDiv.style.height = old_element.offsetHeight + 'px';
newDiv.style.width = old_element.offsetWidth + 'px';
old_element.parentNode.insertBefore(newDiv, old_element);
old_element.remove();
newDiv.parentNode.style.overflow = 'hidden';
        """
            self.driver.execute_script(script, element)

    @keyword
    def get_value(self, locator: Union[WebElement, str]) -> str:
        """Returns the value attribute of the element identified by ``locator``.

        See the `Locating elements` section for details about the locator
        syntax.
        """
        return self.get_element_attribute(locator, "value")

    @keyword
    def get_text(self, locator: Union[WebElement, str]) -> str:
        """Returns the text value of the element identified by ``locator``.

        See the `Locating elements` section for details about the locator
        syntax.
        """
        return self.find_element(locator).text

    @keyword
    def clear_element_text(self, locator: Union[WebElement, str]):
        """Clears the value of the text-input-element identified by ``locator``.

        See the `Locating elements` section for details about the locator
        syntax.
        """
        self.find_element(locator).clear()

    @keyword
    def get_vertical_position(self, locator: Union[WebElement, str]) -> int:
        """Returns the vertical position of the element identified by ``locator``.

        See the `Locating elements` section for details about the locator
        syntax.

        The position is returned in pixels off the top of the page,
        as an integer.

        See also `Get Horizontal Position`.
        """
        return self.find_element(locator).location["y"]

    @keyword
    def click_button(
        self, locator: Union[WebElement, str], modifier: Union[bool, str] = False
    ):
        """Clicks the button identified by ``locator``.

        See the `Locating elements` section for details about the locator
        syntax. When using the default locator strategy, buttons are
        searched using ``id``, ``name``, and ``value``.

        See the `Click Element` keyword for details about the
        ``modifier`` argument.

        The ``modifier`` argument is new in SeleniumLibrary 3.3
        """
        if not modifier:
            self.info(f"Clicking button '{locator}'.")
            element = self.find_element(locator, tag="input", required=False)
            if not element:
                element = self.find_element(locator, tag="button")
            element.click()
        else:
            self._click_with_modifier(locator, ["button", "input"], modifier)

    @keyword
    def click_image(
        self, locator: Union[WebElement, str], modifier: Union[bool, str] = False
    ):
        """Clicks an image identified by ``locator``.

        See the `Locating elements` section for details about the locator
        syntax. When using the default locator strategy, images are searched
        using ``id``, ``name``, ``src`` and ``alt``.

        See the `Click Element` keyword for details about the
        ``modifier`` argument.

        The ``modifier`` argument is new in SeleniumLibrary 3.3
        """
        if not modifier:
            self.info(f"Clicking image '{locator}'.")
            element = self.find_element(locator, tag="image", required=False)
            if not element:
                # A form may have an image as it's submit trigger.
                element = self.find_element(locator, tag="input")
            element.click()
        else:
            self._click_with_modifier(locator, ["image", "input"], modifier)

    @keyword
    def click_link(
        self, locator: Union[WebElement, str], modifier: Union[bool, str] = False
    ):
        """Clicks a link identified by ``locator``.

        See the `Locating elements` section for details about the locator
        syntax. When using the default locator strategy, links are searched
        using ``id``, ``name``, ``href`` and the link text.

        See the `Click Element` keyword for details about the
        ``modifier`` argument.

        The ``modifier`` argument is new in SeleniumLibrary 3.3
        """
        if not modifier:
            self.info(f"Clicking link '{locator}'.")
            self.find_element(locator, tag="link").click()
        else:
            self._click_with_modifier(locator, ["link", "link"], modifier)

    @keyword
    def click_element(
        self,
        locator: Union[WebElement, str],
        modifier: Union[bool, str] = False,
        action_chain: bool = False,
    ):
        """Click the element identified by ``locator``.

        See the `Locating elements` section for details about the locator
        syntax.

        The ``modifier`` argument can be used to pass
        [https://seleniumhq.github.io/selenium/docs/api/py/webdriver/selenium.webdriver.common.keys.html#selenium.webdriver.common.keys.Keys|Selenium Keys]
        when clicking the element. The `+` can be used as a separator
        for different Selenium Keys. The `CTRL` is internally translated to
        the `CONTROL` key. The ``modifier`` is space and case insensitive, example
        "alt" and " aLt " are supported formats to
        [https://seleniumhq.github.io/selenium/docs/api/py/webdriver/selenium.webdriver.common.keys.html#selenium.webdriver.common.keys.Keys.ALT|ALT key]
        . If ``modifier`` does not match to Selenium Keys, keyword fails.

        If ``action_chain`` argument is true, see `Boolean arguments` for more
        details on how to set boolean argument, then keyword uses ActionChain
        based click instead of the <web_element>.click() function. If both
        ``action_chain`` and ``modifier`` are defined, the click will be
        performed using ``modifier`` and ``action_chain`` will be ignored.

        Example:
        | Click Element | id:button |                   | # Would click element without any modifiers.               |
        | Click Element | id:button | CTRL              | # Would click element with CTLR key pressed down.          |
        | Click Element | id:button | CTRL+ALT          | # Would click element with CTLR and ALT keys pressed down. |
        | Click Element | id:button | action_chain=True | # Clicks the button using an Selenium  ActionChains        |

        The ``modifier`` argument is new in SeleniumLibrary 3.2
        The ``action_chain`` argument is new in SeleniumLibrary 4.1
        """
        if is_truthy(modifier):
            self._click_with_modifier(locator, [None, None], modifier)
        elif action_chain:
            self._click_with_action_chain(locator)
        else:
            self.info(f"Clicking element '{locator}'.")
            self.find_element(locator).click()

    def _click_with_action_chain(self, locator: Union[WebElement, str]):
        self.info(f"Clicking '{locator}' using an action chain.")
        action = ActionChains(self.driver, duration=self.ctx.action_chain_delay)
        element = self.find_element(locator)
        action.move_to_element(element)
        action.click()
        action.perform()

    def _click_with_modifier(self, locator, tag, modifier):
        self.info(
            f"Clicking {tag if tag[0] else 'element'} '{locator}' with {modifier}."
        )
        modifier = self.parse_modifier(modifier)
        action = ActionChains(self.driver, duration=self.ctx.action_chain_delay)
        for item in modifier:
            action.key_down(item)
        element = self.find_element(locator, tag=tag[0], required=False)
        if not element:
            element = self.find_element(locator, tag=tag[1])
        action.click(element)
        for item in modifier:
            action.key_up(item)
        action.perform()

    @keyword
    def click_element_at_coordinates(
        self, locator: Union[WebElement, str], xoffset: int, yoffset: int
    ):
        """Click the element ``locator`` at ``xoffset/yoffset``.

        The Cursor is moved and the center of the element and x/y coordinates are
        calculated from that point.

        See the `Locating elements` section for details about the locator
        syntax.
        """
        self.info(
            f"Clicking element '{locator}' at coordinates x={xoffset}, y={yoffset}."
        )
        element = self.find_element(locator)
<<<<<<< HEAD
        # _unwrap_eventfiring_element can be removed when minimum required Selenium is 4.0 or greater.
        element = _unwrap_eventfiring_element(element)
        action = ActionChains(self.driver, duration=self.ctx.action_chain_delay)
=======
        action = ActionChains(self.driver)
>>>>>>> e7f3b1da
        action.move_to_element(element)
        action.move_by_offset(xoffset, yoffset)
        action.click()
        action.perform()

    @keyword
    def double_click_element(self, locator: Union[WebElement, str]):
        """Double clicks the element identified by ``locator``.

        See the `Locating elements` section for details about the locator
        syntax.
        """
        self.info(f"Double clicking element '{locator}'.")
        element = self.find_element(locator)
<<<<<<< HEAD
        # _unwrap_eventfiring_element can be removed when minimum required Selenium is 4.0 or greater.
        element = _unwrap_eventfiring_element(element)
        action = ActionChains(self.driver, duration=self.ctx.action_chain_delay)
=======
        action = ActionChains(self.driver)
>>>>>>> e7f3b1da
        action.double_click(element).perform()

    @keyword
    def set_focus_to_element(self, locator: Union[WebElement, str]):
        """Sets the focus to the element identified by ``locator``.

        See the `Locating elements` section for details about the locator
        syntax.

        Prior to SeleniumLibrary 3.0 this keyword was named `Focus`.
        """
        element = self.find_element(locator)
        self.driver.execute_script("arguments[0].focus();", element)

    @keyword
    def scroll_element_into_view(self, locator: Union[WebElement, str]):
        """Scrolls the element identified by ``locator`` into view.

        See the `Locating elements` section for details about the locator
        syntax.

        New in SeleniumLibrary 3.2.0
        """
        element = self.find_element(locator)
<<<<<<< HEAD
        # _unwrap_eventfiring_element can be removed when minimum required Selenium is 4.0 or greater.
        element = _unwrap_eventfiring_element(element)
        ActionChains(self.driver, duration=self.ctx.action_chain_delay).move_to_element(element).perform()
=======
        ActionChains(self.driver).move_to_element(element).perform()
>>>>>>> e7f3b1da

    @keyword
    def drag_and_drop(
        self, locator: Union[WebElement, str], target: Union[WebElement, str]
    ):
        """Drags the element identified by ``locator`` into the ``target`` element.

        The ``locator`` argument is the locator of the dragged element
        and the ``target`` is the locator of the target. See the
        `Locating elements` section for details about the locator syntax.

        Example:
        | `Drag And Drop` | css:div#element | css:div.target |
        """
        element = self.find_element(locator)
        target = self.find_element(target)
<<<<<<< HEAD
        # _unwrap_eventfiring_element can be removed when minimum required Selenium is 4.0 or greater.
        target = _unwrap_eventfiring_element(target)
        action = ActionChains(self.driver, duration=self.ctx.action_chain_delay)
=======
        action = ActionChains(self.driver)
>>>>>>> e7f3b1da
        action.drag_and_drop(element, target).perform()

    @keyword
    def drag_and_drop_by_offset(
        self, locator: Union[WebElement, str], xoffset: int, yoffset: int
    ):
        """Drags the element identified with ``locator`` by ``xoffset/yoffset``.

        See the `Locating elements` section for details about the locator
        syntax.

        The element will be moved by ``xoffset`` and ``yoffset``, each of which
        is a negative or positive number specifying the offset.

        Example:
        | `Drag And Drop By Offset` | myElem | 50 | -35 | # Move myElem 50px right and 35px down |
        """
        element = self.find_element(locator)
<<<<<<< HEAD
        # _unwrap_eventfiring_element can be removed when minimum required Selenium is 4.0 or greater.
        element = _unwrap_eventfiring_element(element)
        action = ActionChains(self.driver, duration=self.ctx.action_chain_delay)
=======
        action = ActionChains(self.driver)
>>>>>>> e7f3b1da
        action.drag_and_drop_by_offset(element, xoffset, yoffset)
        action.perform()

    @keyword
    def mouse_down(self, locator: Union[WebElement, str]):
        """Simulates pressing the left mouse button on the element ``locator``.

        See the `Locating elements` section for details about the locator
        syntax.

        The element is pressed without releasing the mouse button.

        See also the more specific keywords `Mouse Down On Image` and
        `Mouse Down On Link`.
        """
        self.info(f"Simulating Mouse Down on element '{locator}'.")
        element = self.find_element(locator)
<<<<<<< HEAD
        # _unwrap_eventfiring_element can be removed when minimum required Selenium is 4.0 or greater.
        element = _unwrap_eventfiring_element(element)
        action = ActionChains(self.driver, duration=self.ctx.action_chain_delay)
=======
        action = ActionChains(self.driver)
>>>>>>> e7f3b1da
        action.click_and_hold(element).perform()

    @keyword
    def mouse_out(self, locator: Union[WebElement, str]):
        """Simulates moving the mouse away from the element ``locator``.

        See the `Locating elements` section for details about the locator
        syntax.
        """
        self.info(f"Simulating Mouse Out on element '{locator}'.")
        element = self.find_element(locator)
        size = element.size
        offsetx = (size["width"] / 2) + 1
        offsety = (size["height"] / 2) + 1
        action = ActionChains(self.driver, duration=self.ctx.action_chain_delay)
        action.move_to_element(element)
        action.move_by_offset(offsetx, offsety)
        action.perform()

    @keyword
    def mouse_over(self, locator: Union[WebElement, str]):
        """Simulates hovering the mouse over the element ``locator``.

        See the `Locating elements` section for details about the locator
        syntax.
        """
        self.info(f"Simulating Mouse Over on element '{locator}'.")
        element = self.find_element(locator)
<<<<<<< HEAD
        # _unwrap_eventfiring_element can be removed when minimum required Selenium is 4.0 or greater.
        element = _unwrap_eventfiring_element(element)
        action = ActionChains(self.driver, duration=self.ctx.action_chain_delay)
=======
        action = ActionChains(self.driver)
>>>>>>> e7f3b1da
        action.move_to_element(element).perform()

    @keyword
    def mouse_up(self, locator: Union[WebElement, str]):
        """Simulates releasing the left mouse button on the element ``locator``.

        See the `Locating elements` section for details about the locator
        syntax.
        """
        self.info(f"Simulating Mouse Up on element '{locator}'.")
        element = self.find_element(locator)
<<<<<<< HEAD
        # _unwrap_eventfiring_element can be removed when minimum required Selenium is 4.0 or greater.
        element = _unwrap_eventfiring_element(element)
        ActionChains(self.driver, duration=self.ctx.action_chain_delay).release(element).perform()
=======
        ActionChains(self.driver).release(element).perform()
>>>>>>> e7f3b1da

    @keyword
    def open_context_menu(self, locator: Union[WebElement, str]):
        """Opens the context menu on the element identified by ``locator``."""
        element = self.find_element(locator)
<<<<<<< HEAD
        # _unwrap_eventfiring_element can be removed when minimum required Selenium is 4.0 or greater.
        element = _unwrap_eventfiring_element(element)
        action = ActionChains(self.driver, duration=self.ctx.action_chain_delay)
=======
        action = ActionChains(self.driver)
>>>>>>> e7f3b1da
        action.context_click(element).perform()

    @keyword
    def simulate_event(self, locator: Union[WebElement, str], event: str):
        """Simulates ``event`` on the element identified by ``locator``.

        This keyword is useful if element has ``OnEvent`` handler that
        needs to be explicitly invoked.

        See the `Locating elements` section for details about the locator
        syntax.

        Prior to SeleniumLibrary 3.0 this keyword was named `Simulate`.
        """
        element = self.find_element(locator)
        script = """
element = arguments[0];
eventName = arguments[1];
if (document.createEventObject) { // IE
    return element.fireEvent('on' + eventName, document.createEventObject());
}
var evt = document.createEvent("HTMLEvents");
evt.initEvent(eventName, true, true);
return !element.dispatchEvent(evt);
        """
        self.driver.execute_script(script, element, event)

    @keyword
    def press_key(self, locator: Union[WebElement, str], key: str):
        """*DEPRECATED in SeleniumLibrary 4.0.* use `Press Keys` instead."""
        if key.startswith("\\") and len(key) > 1:
            key = self._map_ascii_key_code_to_key(int(key[1:]))
        element = self.find_element(locator)
        element.send_keys(key)

    @keyword
    def press_keys(self, locator: Union[WebElement, None, str] = None, *keys: str):
        """Simulates the user pressing key(s) to an element or on the active browser.

        If ``locator`` evaluates as false, see `Boolean arguments` for more
        details, then the ``keys`` are sent to the currently active browser.
        Otherwise element is searched and ``keys`` are send to the element
        identified by the ``locator``. In later case, keyword fails if element
        is not found. See the `Locating elements` section for details about
        the locator syntax.

        ``keys`` arguments can contain one or many strings, but it can not
        be empty. ``keys`` can also be a combination of
        [https://seleniumhq.github.io/selenium/docs/api/py/webdriver/selenium.webdriver.common.keys.html|Selenium Keys]
        and strings or a single Selenium Key. If Selenium Key is combined
        with strings, Selenium key and strings must be separated by the
        `+` character, like in `CONTROL+c`. Selenium Keys
        are space and case sensitive and Selenium Keys are not parsed
        inside of the string. Example AALTO, would send string `AALTO`
        and `ALT` not parsed inside of the string. But `A+ALT+O` would
        found Selenium ALT key from the ``keys`` argument. It also possible
        to press many Selenium Keys down at the same time, example
        'ALT+ARROW_DOWN`.

        If Selenium Keys are detected in the ``keys`` argument, keyword
        will press the Selenium Key down, send the strings and
         then release the Selenium Key. If keyword needs to send a Selenium
        Key as a string, then each character must be separated with
        `+` character, example `E+N+D`.

        `CTRL` is alias for
        [https://seleniumhq.github.io/selenium/docs/api/py/webdriver/selenium.webdriver.common.keys.html#selenium.webdriver.common.keys.Keys.CONTROL|Selenium CONTROL]
        and ESC is alias for
        [https://seleniumhq.github.io/selenium/docs/api/py/webdriver/selenium.webdriver.common.keys.html#selenium.webdriver.common.keys.Keys.ESCAPE|Selenium ESCAPE]

        New in SeleniumLibrary 3.3

        Examples:
        | `Press Keys` | text_field | AAAAA          |            | # Sends string "AAAAA" to element.                                                |
        | `Press Keys` | None       | BBBBB          |            | # Sends string "BBBBB" to currently active browser.                               |
        | `Press Keys` | text_field | E+N+D          |            | # Sends string "END" to element.                                                  |
        | `Press Keys` | text_field | XXX            | YY         | # Sends strings "XXX" and "YY" to element.                                        |
        | `Press Keys` | text_field | XXX+YY         |            | # Same as above.                                                                  |
        | `Press Keys` | text_field | ALT+ARROW_DOWN |            | # Pressing "ALT" key down, then pressing ARROW_DOWN and then releasing both keys. |
        | `Press Keys` | text_field | ALT            | ARROW_DOWN | # Pressing "ALT" key and then pressing ARROW_DOWN.                                |
        | `Press Keys` | text_field | CTRL+c         |            | # Pressing CTRL key down, sends string "c" and then releases CTRL key.            |
        | `Press Keys` | button     | RETURN         |            | # Pressing "ENTER" key to element.                                                |
        """
        parsed_keys = self._parse_keys(*keys)
        if not is_noney(locator):
            self.info(f"Sending key(s) {keys} to {locator} element.")
            element = self.find_element(locator)
<<<<<<< HEAD
            # _unwrap_eventfiring_element can be removed when minimum required Selenium is 4.0 or greater.
            element = _unwrap_eventfiring_element(element)
            ActionChains(self.driver, duration=self.ctx.action_chain_delay).click(element).perform()
=======
            ActionChains(self.driver).click(element).perform()
>>>>>>> e7f3b1da
        else:
            self.info(f"Sending key(s) {keys} to page.")
            element = None
        for parsed_key in parsed_keys:
            actions = ActionChains(self.driver, duration=self.ctx.action_chain_delay)
            for key in parsed_key:
                if key.special:
                    self._press_keys_special_keys(actions, element, parsed_key, key)
                else:
                    self._press_keys_normal_keys(actions, key)
            self._special_key_up(actions, parsed_key)
            actions.perform()

    def _press_keys_normal_keys(self, actions, key):
        self.info(f"Sending key{plural_or_not(key.converted)} {key.converted}")
        actions.send_keys(key.converted)

    def _press_keys_special_keys(self, actions, element, parsed_key, key):
        if len(parsed_key) == 1 and element:
            self.info(f"Pressing special key {key.original} to element.")
            actions.send_keys(key.converted)
        elif len(parsed_key) == 1 and not element:
            self.info(f"Pressing special key {key.original} to browser.")
            actions.send_keys(key.converted)
        else:
            self.info(f"Pressing special key {key.original} down.")
            actions.key_down(key.converted)

    def _special_key_up(self, actions, parsed_key):
        for key in parsed_key:
            if key.special:
                self.info(f"Releasing special key {key.original}.")
                actions.key_up(key.converted)

    @keyword
    def get_all_links(self) -> List[str]:
        """Returns a list containing ids of all links found in current page.

        If a link has no id, an empty string will be in the list instead.
        """
        links = self.find_elements("tag=a")
        return [link.get_attribute("id") for link in links]

    @keyword
    def mouse_down_on_link(self, locator: Union[WebElement, str]):
        """Simulates a mouse down event on a link identified by ``locator``.

        See the `Locating elements` section for details about the locator
        syntax. When using the default locator strategy, links are searched
        using ``id``, ``name``, ``href`` and the link text.
        """
        element = self.find_element(locator, tag="link")
<<<<<<< HEAD
        # _unwrap_eventfiring_element can be removed when minimum required Selenium is 4.0 or greater.
        element = _unwrap_eventfiring_element(element)
        action = ActionChains(self.driver, duration=self.ctx.action_chain_delay)
=======
        action = ActionChains(self.driver)
>>>>>>> e7f3b1da
        action.click_and_hold(element).perform()

    @keyword
    def page_should_contain_link(
        self,
        locator: Union[WebElement, str],
        message: Optional[str] = None,
        loglevel: str = "TRACE",
    ):
        """Verifies link identified by ``locator`` is found from current page.

        See the `Locating elements` section for details about the locator
        syntax. When using the default locator strategy, links are searched
        using ``id``, ``name``, ``href`` and the link text.

        See `Page Should Contain Element` for an explanation about ``message``
        and ``loglevel`` arguments.
        """
        self.assert_page_contains(locator, "link", message, loglevel)

    @keyword
    def page_should_not_contain_link(
        self,
        locator: Union[WebElement, str],
        message: Optional[str] = None,
        loglevel: str = "TRACE",
    ):
        """Verifies link identified by ``locator`` is not found from current page.

        See the `Locating elements` section for details about the locator
        syntax. When using the default locator strategy, links are searched
        using ``id``, ``name``, ``href`` and the link text.

        See `Page Should Contain Element` for an explanation about ``message``
        and ``loglevel`` arguments.
        """
        self.assert_page_not_contains(locator, "link", message, loglevel)

    @keyword
    def mouse_down_on_image(self, locator: Union[WebElement, str]):
        """Simulates a mouse down event on an image identified by ``locator``.

        See the `Locating elements` section for details about the locator
        syntax. When using the default locator strategy, images are searched
        using ``id``, ``name``, ``src`` and ``alt``.
        """
        element = self.find_element(locator, tag="image")
<<<<<<< HEAD
        # _unwrap_eventfiring_element can be removed when minimum required Selenium is 4.0 or greater.
        element = _unwrap_eventfiring_element(element)
        action = ActionChains(self.driver, duration=self.ctx.action_chain_delay)
=======
        action = ActionChains(self.driver)
>>>>>>> e7f3b1da
        action.click_and_hold(element).perform()

    @keyword
    def page_should_contain_image(
        self,
        locator: Union[WebElement, str],
        message: Optional[str] = None,
        loglevel: str = "TRACE",
    ):
        """Verifies image identified by ``locator`` is found from current page.

        See the `Locating elements` section for details about the locator
        syntax. When using the default locator strategy, images are searched
        using ``id``, ``name``, ``src`` and ``alt``.

        See `Page Should Contain Element` for an explanation about ``message``
        and ``loglevel`` arguments.
        """
        self.assert_page_contains(locator, "image", message, loglevel)

    @keyword
    def page_should_not_contain_image(
        self,
        locator: Union[WebElement, str],
        message: Optional[str] = None,
        loglevel: str = "TRACE",
    ):
        """Verifies image identified by ``locator`` is not found from current page.

        See the `Locating elements` section for details about the locator
        syntax. When using the default locator strategy, images are searched
        using ``id``, ``name``, ``src`` and ``alt``.

        See `Page Should Contain Element` for an explanation about ``message``
        and ``loglevel`` arguments.
        """
        self.assert_page_not_contains(locator, "image", message, loglevel)

    @keyword
    def get_element_count(self, locator: Union[WebElement, str]) -> int:
        """Returns the number of elements matching ``locator``.

        If you wish to assert the number of matching elements, use
        `Page Should Contain Element` with ``limit`` argument. Keyword will
        always return an integer.

        Example:
        | ${count} =       | `Get Element Count` | name:div_name  |
        | `Should Be True` | ${count} > 2        |                |

        New in SeleniumLibrary 3.0.
        """
        return len(self.find_elements(locator))

    @keyword
    def add_location_strategy(
        self, strategy_name: str, strategy_keyword: str, persist: bool = False
    ):
        """Adds a custom location strategy.

        See `Custom locators` for information on how to create and use
        custom strategies. `Remove Location Strategy` can be used to
        remove a registered strategy.

        Location strategies are automatically removed after leaving the
        current scope by default. Setting ``persist`` to a true value (see
        `Boolean arguments`) will cause the location strategy to stay
        registered throughout the life of the test.
        """
        self.element_finder.register(strategy_name, strategy_keyword, persist)

    @keyword
    def remove_location_strategy(self, strategy_name: str):
        """Removes a previously added custom location strategy.

        See `Custom locators` for information on how to create and use
        custom strategies.
        """
        self.element_finder.unregister(strategy_name)

    def _map_ascii_key_code_to_key(self, key_code):
        map = {
            0: Keys.NULL,
            8: Keys.BACK_SPACE,
            9: Keys.TAB,
            10: Keys.RETURN,
            13: Keys.ENTER,
            24: Keys.CANCEL,
            27: Keys.ESCAPE,
            32: Keys.SPACE,
            42: Keys.MULTIPLY,
            43: Keys.ADD,
            44: Keys.SEPARATOR,
            45: Keys.SUBTRACT,
            56: Keys.DECIMAL,
            57: Keys.DIVIDE,
            59: Keys.SEMICOLON,
            61: Keys.EQUALS,
            127: Keys.DELETE,
        }
        key = map.get(key_code)
        if key is None:
            key = chr(key_code)
        return key

    def _map_named_key_code_to_special_key(self, key_name):
        try:
            return getattr(Keys, key_name)
        except AttributeError:
            message = f"Unknown key named '{key_name}'."
            self.debug(message)
            raise ValueError(message)

    def _page_contains(self, text):
        self.driver.switch_to.default_content()

        if self.is_text_present(text):
            return True

        subframes = self.find_elements("xpath://frame|//iframe")
        self.debug(f"Current frame has {len(subframes)} subframes.")
        for frame in subframes:
            self.driver.switch_to.frame(frame)
            found_text = self.is_text_present(text)
            self.driver.switch_to.default_content()
            if found_text:
                return True
        return False

    def parse_modifier(self, modifier):
        modifier = modifier.upper()
        modifiers = modifier.split("+")
        keys = []
        for item in modifiers:
            item = item.strip()
            item = self._parse_aliases(item)
            if hasattr(Keys, item):
                keys.append(getattr(Keys, item))
            else:
                raise ValueError(f"'{item}' modifier does not match to Selenium Keys")
        return keys

    def _parse_keys(self, *keys):
        if not keys:
            raise AssertionError('"keys" argument can not be empty.')
        list_keys = []
        for key in keys:
            separate_keys = self._separate_key(key)
            separate_keys = self._convert_special_keys(separate_keys)
            list_keys.append(separate_keys)
        return list_keys

    def _parse_aliases(self, key):
        if key == "CTRL":
            return "CONTROL"
        if key == "ESC":
            return "ESCAPE"
        return key

    def _separate_key(self, key):
        one_key = ""
        list_keys = []
        for char in key:
            if char == "+" and one_key != "":
                list_keys.append(one_key)
                one_key = ""
            else:
                one_key += char
        if one_key:
            list_keys.append(one_key)
        return list_keys

    def _convert_special_keys(self, keys):
        KeysRecord = namedtuple("KeysRecord", "converted, original special")
        converted_keys = []
        for key in keys:
            key = self._parse_aliases(key)
            if self._selenium_keys_has_attr(key):
                converted_keys.append(KeysRecord(getattr(Keys, key), key, True))
            else:
                converted_keys.append(KeysRecord(key, key, False))
        return converted_keys

    def _selenium_keys_has_attr(self, key):
        return hasattr(Keys, key)<|MERGE_RESOLUTION|>--- conflicted
+++ resolved
@@ -696,13 +696,7 @@
             f"Clicking element '{locator}' at coordinates x={xoffset}, y={yoffset}."
         )
         element = self.find_element(locator)
-<<<<<<< HEAD
-        # _unwrap_eventfiring_element can be removed when minimum required Selenium is 4.0 or greater.
-        element = _unwrap_eventfiring_element(element)
         action = ActionChains(self.driver, duration=self.ctx.action_chain_delay)
-=======
-        action = ActionChains(self.driver)
->>>>>>> e7f3b1da
         action.move_to_element(element)
         action.move_by_offset(xoffset, yoffset)
         action.click()
@@ -717,13 +711,7 @@
         """
         self.info(f"Double clicking element '{locator}'.")
         element = self.find_element(locator)
-<<<<<<< HEAD
-        # _unwrap_eventfiring_element can be removed when minimum required Selenium is 4.0 or greater.
-        element = _unwrap_eventfiring_element(element)
         action = ActionChains(self.driver, duration=self.ctx.action_chain_delay)
-=======
-        action = ActionChains(self.driver)
->>>>>>> e7f3b1da
         action.double_click(element).perform()
 
     @keyword
@@ -748,13 +736,7 @@
         New in SeleniumLibrary 3.2.0
         """
         element = self.find_element(locator)
-<<<<<<< HEAD
-        # _unwrap_eventfiring_element can be removed when minimum required Selenium is 4.0 or greater.
-        element = _unwrap_eventfiring_element(element)
         ActionChains(self.driver, duration=self.ctx.action_chain_delay).move_to_element(element).perform()
-=======
-        ActionChains(self.driver).move_to_element(element).perform()
->>>>>>> e7f3b1da
 
     @keyword
     def drag_and_drop(
@@ -771,13 +753,7 @@
         """
         element = self.find_element(locator)
         target = self.find_element(target)
-<<<<<<< HEAD
-        # _unwrap_eventfiring_element can be removed when minimum required Selenium is 4.0 or greater.
-        target = _unwrap_eventfiring_element(target)
         action = ActionChains(self.driver, duration=self.ctx.action_chain_delay)
-=======
-        action = ActionChains(self.driver)
->>>>>>> e7f3b1da
         action.drag_and_drop(element, target).perform()
 
     @keyword
@@ -796,13 +772,7 @@
         | `Drag And Drop By Offset` | myElem | 50 | -35 | # Move myElem 50px right and 35px down |
         """
         element = self.find_element(locator)
-<<<<<<< HEAD
-        # _unwrap_eventfiring_element can be removed when minimum required Selenium is 4.0 or greater.
-        element = _unwrap_eventfiring_element(element)
         action = ActionChains(self.driver, duration=self.ctx.action_chain_delay)
-=======
-        action = ActionChains(self.driver)
->>>>>>> e7f3b1da
         action.drag_and_drop_by_offset(element, xoffset, yoffset)
         action.perform()
 
@@ -820,13 +790,7 @@
         """
         self.info(f"Simulating Mouse Down on element '{locator}'.")
         element = self.find_element(locator)
-<<<<<<< HEAD
-        # _unwrap_eventfiring_element can be removed when minimum required Selenium is 4.0 or greater.
-        element = _unwrap_eventfiring_element(element)
         action = ActionChains(self.driver, duration=self.ctx.action_chain_delay)
-=======
-        action = ActionChains(self.driver)
->>>>>>> e7f3b1da
         action.click_and_hold(element).perform()
 
     @keyword
@@ -855,13 +819,7 @@
         """
         self.info(f"Simulating Mouse Over on element '{locator}'.")
         element = self.find_element(locator)
-<<<<<<< HEAD
-        # _unwrap_eventfiring_element can be removed when minimum required Selenium is 4.0 or greater.
-        element = _unwrap_eventfiring_element(element)
         action = ActionChains(self.driver, duration=self.ctx.action_chain_delay)
-=======
-        action = ActionChains(self.driver)
->>>>>>> e7f3b1da
         action.move_to_element(element).perform()
 
     @keyword
@@ -873,25 +831,13 @@
         """
         self.info(f"Simulating Mouse Up on element '{locator}'.")
         element = self.find_element(locator)
-<<<<<<< HEAD
-        # _unwrap_eventfiring_element can be removed when minimum required Selenium is 4.0 or greater.
-        element = _unwrap_eventfiring_element(element)
         ActionChains(self.driver, duration=self.ctx.action_chain_delay).release(element).perform()
-=======
-        ActionChains(self.driver).release(element).perform()
->>>>>>> e7f3b1da
 
     @keyword
     def open_context_menu(self, locator: Union[WebElement, str]):
         """Opens the context menu on the element identified by ``locator``."""
         element = self.find_element(locator)
-<<<<<<< HEAD
-        # _unwrap_eventfiring_element can be removed when minimum required Selenium is 4.0 or greater.
-        element = _unwrap_eventfiring_element(element)
         action = ActionChains(self.driver, duration=self.ctx.action_chain_delay)
-=======
-        action = ActionChains(self.driver)
->>>>>>> e7f3b1da
         action.context_click(element).perform()
 
     @keyword
@@ -979,13 +925,7 @@
         if not is_noney(locator):
             self.info(f"Sending key(s) {keys} to {locator} element.")
             element = self.find_element(locator)
-<<<<<<< HEAD
-            # _unwrap_eventfiring_element can be removed when minimum required Selenium is 4.0 or greater.
-            element = _unwrap_eventfiring_element(element)
             ActionChains(self.driver, duration=self.ctx.action_chain_delay).click(element).perform()
-=======
-            ActionChains(self.driver).click(element).perform()
->>>>>>> e7f3b1da
         else:
             self.info(f"Sending key(s) {keys} to page.")
             element = None
@@ -1038,13 +978,7 @@
         using ``id``, ``name``, ``href`` and the link text.
         """
         element = self.find_element(locator, tag="link")
-<<<<<<< HEAD
-        # _unwrap_eventfiring_element can be removed when minimum required Selenium is 4.0 or greater.
-        element = _unwrap_eventfiring_element(element)
         action = ActionChains(self.driver, duration=self.ctx.action_chain_delay)
-=======
-        action = ActionChains(self.driver)
->>>>>>> e7f3b1da
         action.click_and_hold(element).perform()
 
     @keyword
@@ -1092,13 +1026,7 @@
         using ``id``, ``name``, ``src`` and ``alt``.
         """
         element = self.find_element(locator, tag="image")
-<<<<<<< HEAD
-        # _unwrap_eventfiring_element can be removed when minimum required Selenium is 4.0 or greater.
-        element = _unwrap_eventfiring_element(element)
         action = ActionChains(self.driver, duration=self.ctx.action_chain_delay)
-=======
-        action = ActionChains(self.driver)
->>>>>>> e7f3b1da
         action.click_and_hold(element).perform()
 
     @keyword
