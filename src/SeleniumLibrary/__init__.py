--- conflicted
+++ resolved
@@ -34,15 +34,10 @@
                                       TableElementKeywords,
                                       WaitingKeywords,
                                       WindowKeywords)
-<<<<<<< HEAD
+
 from SeleniumLibrary.locators import ElementFinder
-from SeleniumLibrary.utils import (BrowserCache, Deprecated, LibraryListener,
-                                   timestr_to_secs)
-=======
-from SeleniumLibrary.locators import ElementFinder, TableElementFinder
 from SeleniumLibrary.utils import (Deprecated, LibraryListener, timestr_to_secs,
                                    WebDriverCache)
->>>>>>> 021ded5b
 
 
 __version__ = '3.0.0b4.dev1'
