language: python
sudo: required
dist: trusty
env:
  global:
    - JYTHON=false
addons:
  apt:
    sources:
      - google-chrome
    packages:
      - google-chrome-stable
before_install:
  - CDVERSION=`curl http://chromedriver.storage.googleapis.com/LATEST_RELEASE`
  - wget --no-verbose http://chromedriver.storage.googleapis.com/$CDVERSION/chromedriver_linux64.zip
  - unzip chromedriver_linux64.zip
  - sudo chmod u+x chromedriver
  - sudo mv chromedriver /usr/bin/
matrix:
  include:
    - python: "3.6"
      env:
        - BROWSER=headlesschrome
        - SELENIUM=3.14.0
        - ROBOTFRAMEWORK=3.0.4
        - ROBOT_OPTIONS=--dotted
        - INTERPRETER=python3
    - python: "pypy3.5"
      env:
        - BROWSER=chrome
        - SELENIUM=3.14.0
        - ROBOTFRAMEWORK=3.0.4
        - ROBOT_OPTIONS=--dotted
        - INTERPRETER=pypy3
    - python: "3.4"
      env:
        - BROWSER=headlesschrome
        - SELENIUM=3.14.0
        - ROBOTFRAMEWORK=3.0.4
        - ROBOT_OPTIONS=--dotted
        - INTERPRETER=python3
        - JYTHON=true
    - python: "3.4"
      env:
        - BROWSER=headlesschrome
        - SELENIUM=3.14.0
        - ROBOTFRAMEWORK=3.0.4
        - ROBOT_OPTIONS=--dotted
        - INTERPRETER=python3
    - python: "2.7"
      env:
        - BROWSER=chrome
<<<<<<< HEAD
        - SELENIUM=3.14.0
=======
        - SELENIUM=3.12.0
>>>>>>> 987c60ac
        - ROBOTFRAMEWORK=2.9.2
        - ROBOT_OPTIONS=--dotted
        - INTERPRETER=python2
    - python: "2.7"
      env:
        - BROWSER=chrome
        - SELENIUM=3.14.0
        - ROBOTFRAMEWORK=2.8.7
        - ROBOT_OPTIONS=
        - INTERPRETER=python2
before_script:
  - "export DISPLAY=:99.0"
  - "sh -e /etc/init.d/xvfb start"
  - if [ "$JYTHON" == "true" ]; then
      wget -O jython.jar http://search.maven.org/remotecontent?filepath=org/python/jython-installer/2.7.1/jython-installer-2.7.1.jar;
      java -jar jython.jar -s -d ~/jython;
      export PATH="~/jython/bin:$PATH";
      export INTERPRETER=~/jython/bin/jython;
    fi
  - python -m pip install robotstatuschecker
  - echo $INTERPRETER
  - $INTERPRETER --version
  - $INTERPRETER -m pip install .
  - if [ "$JYTHON" == "true" ]; then
      $INTERPRETER -m pip install mockito;
      $INTERPRETER -m pip install robotstatuschecker;
      $INTERPRETER -m pip install -r requirements.txt;
    else
      $INTERPRETER -m pip install -r requirements-dev.txt;
    fi
  - $INTERPRETER -m pip install selenium==$SELENIUM
  - $INTERPRETER -m pip install robotframework==$ROBOTFRAMEWORK
script:
  - python atest/run.py $BROWSER --interpreter $INTERPRETER $ROBOT_OPTIONS<|MERGE_RESOLUTION|>--- conflicted
+++ resolved
@@ -50,11 +50,7 @@
     - python: "2.7"
       env:
         - BROWSER=chrome
-<<<<<<< HEAD
         - SELENIUM=3.14.0
-=======
-        - SELENIUM=3.12.0
->>>>>>> 987c60ac
         - ROBOTFRAMEWORK=2.9.2
         - ROBOT_OPTIONS=--dotted
         - INTERPRETER=python2
