--- conflicted
+++ resolved
@@ -2,31 +2,10 @@
   firefox: latest-esr
 language: python
 sudo: false
-<<<<<<< HEAD
-python:
-  - "2.7"
-  - "3.4"
-  - "3.5"
-before_install:
-  - "./.travis_python_dep.sh"
-install: true
-  #- pip install pep8 --use-mirrors
-  #- pip install pyflakes --use-mirrors
-  # Installation is done at before_install
-  ##- pip install robotframework
-  ##- pip install selenium
-  ##- pip install decorator
-  ##- pip install docutils
-  ##- pip install future
-  # Mockito is only used when in Python 2.7 after installing future
-  ##- pip install mockito
-  #- "if [[ ${BROWSER} == 'ie' ]]; then pip install ie_only_pkg; fi"
-=======
 install:
   - pip install .
   - pip install -r requirements.txt
   - pip install -r requirements-dev.txt
->>>>>>> ef659fe8
 before_script:
   - "export DISPLAY=:99.0"
   - "sh -e /etc/init.d/xvfb start"
