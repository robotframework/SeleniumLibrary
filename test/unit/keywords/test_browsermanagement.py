import unittest
from Selenium2Library.keywords._browsermanagement import _BrowserManagementKeywords
from selenium import webdriver
from mockito import *

class BrowserManagementTests(unittest.TestCase): 

    
    def test_create_firefox_browser(self):
        test_browsers = ((webdriver.Firefox, "ff"), (webdriver.Firefox, "firEfOx"))

        for test_browser in test_browsers:
            self.verify_browser(*test_browser)
    
    def mock_createProfile(self, profile_directory=None):
        self.ff_profile_dir = profile_directory
        return self.old_profile_init(profile_directory)

    def test_create_ie_browser(self):
        test_browsers = ((webdriver.Ie, "ie"), (webdriver.Ie, "Internet Explorer"))

        for test_browser in test_browsers:
            self.verify_browser(*test_browser)

    def test_create_chrome_browser(self):
        test_browsers = ((webdriver.Chrome, "gOOglEchrOmE"),(webdriver.Chrome,"gc"),
                          (webdriver.Chrome, "chrome"))

        for test_browser in test_browsers:
            self.verify_browser(*test_browser)

    def test_create_opera_browser(self):
        self.verify_browser(webdriver.Opera, "OPERA")

    def test_create_phantomjs_browser(self):
        self.verify_browser(webdriver.PhantomJS, "PHANTOMJS")

    def test_create_remote_browser(self):
        self.verify_browser(webdriver.Remote, "chrome", remote="http://127.0.0.1/wd/hub")

    def test_create_htmlunit_browser(self):
        self.verify_browser(webdriver.Remote, "htmlunit")

    def test_create_htmlunitwihtjs_browser(self):
        self.verify_browser(webdriver.Remote, "htmlunitwithjs")

    def test_parse_capabilities_string(self):
        bm = _BrowserManagementKeywords()
        expected_caps = "key1:val1,key2:val2"
        capabilities = bm._parse_capabilities_string(expected_caps)
        self.assertTrue("val1", capabilities["key1"])
        self.assertTrue("val2", capabilities["key2"])
        self.assertTrue(2, len(capabilities))

    def test_parse_complex_capabilities_string(self):
        bm = _BrowserManagementKeywords()
        expected_caps = "proxyType:manual,httpProxy:IP:port"
        capabilities = bm._parse_capabilities_string(expected_caps)
        self.assertTrue("manual", capabilities["proxyType"])
        self.assertTrue("IP:port", capabilities["httpProxy"])
        self.assertTrue(2, len(capabilities))

    def test_create_remote_browser_with_desired_prefs(self):
        expected_caps = {"key1":"val1","key2":"val2"}
        self.verify_browser(webdriver.Remote, "chrome", remote="http://127.0.0.1/wd/hub",
            desired_capabilities=expected_caps)

    """ After conversion with 'futurize' it is incompatible with Python 2.7
    def test_create_remote_browser_with_string_desired_prefs(self):
        expected_caps = "key1:val1,key2:val2"
        self.verify_browser(webdriver.Remote, "chrome", remote="http://127.0.0.1/wd/hub",
            desired_capabilities=expected_caps)
    """

    def test_capabilities_attribute_not_modified(self):
        expected_caps = {"some_cap":"42"}
        self.verify_browser(webdriver.Remote, "chrome", remote="http://127.0.0.1/wd/hub",
            desired_capabilities=expected_caps)
        self.assertFalse("some_cap" in webdriver.DesiredCapabilities.CHROME)

    def test_set_selenium_timeout_only_affects_open_browsers(self):
        bm = _BrowserManagementKeywords()
        first_browser, second_browser = mock(), mock()
        bm._cache.register(first_browser)
        bm._cache.close()
        verify(first_browser).quit()
        bm._cache.register(second_browser)
        bm.set_selenium_timeout("10 seconds")
        verify(second_browser).set_script_timeout(10.0)
        bm._cache.close_all()
        verify(second_browser).quit()
        bm.set_selenium_timeout("20 seconds")
        verifyNoMoreInteractions(first_browser)
        verifyNoMoreInteractions(second_browser)

    def test_bad_browser_name(self):
        bm = _BrowserManagementKeywords()
        try:
            bm._make_browser("fireox")
            self.fail("Exception not raised")
        except ValueError as e:
<<<<<<< HEAD
            self.assertEquals("fireox is not a supported browser.", "{0}".format(e))
=======
            self.assertEquals("fireox is not a supported browser.", e.message)
>>>>>>> f5229cfb

    def test_create_webdriver(self):
        bm = _BrowserManagementWithLoggingStubs()
        capt_data = {}
        class FakeWebDriver(mock):
            def __init__(self, some_arg=None):
                mock.__init__(self)
                capt_data['some_arg'] = some_arg
                capt_data['webdriver'] = self
        webdriver.FakeWebDriver = FakeWebDriver
        try:
            index = bm.create_webdriver('FakeWebDriver', 'fake', some_arg=1)
            self.assertEquals(capt_data['some_arg'], 1)
            self.assertEquals(capt_data['webdriver'], bm._current_browser())
            self.assertEquals(capt_data['webdriver'], bm._cache.get_connection(index))
            self.assertEquals(capt_data['webdriver'], bm._cache.get_connection('fake'))
            capt_data.clear()
            my_kwargs = {'some_arg':2}
            bm.create_webdriver('FakeWebDriver', kwargs=my_kwargs)
            self.assertEquals(capt_data['some_arg'], 2)
        finally:
            del webdriver.FakeWebDriver

    def verify_browser(self , webdriver_type , browser_name, **kw):
        #todo try lambda *x: was_called = true
        bm = _BrowserManagementKeywords()
        old_init = webdriver_type.__init__
        webdriver_type.__init__ = self.mock_init
        
        try:
            self.was_called = False
            bm._make_browser(browser_name, **kw)
        except AttributeError:
            pass #kinda dangerous but I'm too lazy to mock out all the set_timeout calls
        finally:
            webdriver_type.__init__ = old_init
            self.assertTrue(self.was_called)
            
    def mock_init(self, *args, **kw):
        self.was_called = True


class _BrowserManagementWithLoggingStubs(_BrowserManagementKeywords):

    def __init__(self):
        _BrowserManagementKeywords.__init__(self)
        def mock_logging_method(self, *args, **kwargs):
            pass
        for name in ['_info', '_debug', '_warn', '_log', '_html']:
            setattr(self, name, mock_logging_method)<|MERGE_RESOLUTION|>--- conflicted
+++ resolved
@@ -65,12 +65,10 @@
         self.verify_browser(webdriver.Remote, "chrome", remote="http://127.0.0.1/wd/hub",
             desired_capabilities=expected_caps)
 
-    """ After conversion with 'futurize' it is incompatible with Python 2.7
     def test_create_remote_browser_with_string_desired_prefs(self):
         expected_caps = "key1:val1,key2:val2"
         self.verify_browser(webdriver.Remote, "chrome", remote="http://127.0.0.1/wd/hub",
             desired_capabilities=expected_caps)
-    """
 
     def test_capabilities_attribute_not_modified(self):
         expected_caps = {"some_cap":"42"}
@@ -99,11 +97,7 @@
             bm._make_browser("fireox")
             self.fail("Exception not raised")
         except ValueError as e:
-<<<<<<< HEAD
-            self.assertEquals("fireox is not a supported browser.", "{0}".format(e))
-=======
             self.assertEquals("fireox is not a supported browser.", e.message)
->>>>>>> f5229cfb
 
     def test_create_webdriver(self):
         bm = _BrowserManagementWithLoggingStubs()
