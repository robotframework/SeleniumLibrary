--- conflicted
+++ resolved
@@ -1,6 +1,4 @@
 #!/usr/bin/env python
-
-from __future__ import print_function
 
 import env
 import os
@@ -39,7 +37,7 @@
     ARG_VALUES['browser'] = browser.replace('*', '')
     ARG_VALUES['pyVersion'] = interpreter + sys.version[:3]
     start_http_server()
-    runner = {'python': 'robot', 'jython': 'jybot', 'ipy': 'ipybot'}[interpreter]
+    runner = {'python': 'pybot', 'jython': 'jybot', 'ipy': 'ipybot'}[interpreter]
     if os.sep == '\\':
         runner += '.bat'
     execute_tests(runner, args)
@@ -48,27 +46,20 @@
 
 def start_http_server():
     server_output = TemporaryFile()
-    python_bin= 'python' + sys.version[:3]
-    Popen([python_bin, env.HTTP_SERVER_FILE ,'start'],
+    Popen(['python', env.HTTP_SERVER_FILE ,'start'],
           stdout=server_output, stderr=server_output)
 
 def execute_tests(runner, args):
     if not os.path.exists(env.RESULTS_DIR):
         os.mkdir(env.RESULTS_DIR)
     command = [runner] + [arg % ARG_VALUES for arg in ROBOT_ARGS] + args + [env.ACCEPTANCE_TEST_DIR]
-<<<<<<< HEAD
-    print()
-    print("Starting test execution with command:\n{0}".format(' '.join(command)))
-=======
     print('')
     print('Starting test execution with command:\n' + ' '.join(command))
->>>>>>> f5229cfb
     syslog = os.path.join(env.RESULTS_DIR, 'syslog.txt')
     call(command, shell=os.sep=='\\', env=dict(os.environ, ROBOT_SYSLOG_FILE=syslog))
 
 def stop_http_server():
-    python_bin= 'python' + sys.version[:3]
-    call([python_bin, env.HTTP_SERVER_FILE, 'stop'])
+    call(['python', env.HTTP_SERVER_FILE, 'stop'])
 
 def process_output(args):
     print()
@@ -78,15 +69,6 @@
     rebot = 'rebot' if os.sep == '/' else 'rebot.bat'
     rebot_cmd = [rebot] + [ arg % ARG_VALUES for arg in REBOT_ARGS ] + args + \
                 [os.path.join(ARG_VALUES['outdir'], 'output.xml') ]
-<<<<<<< HEAD
-    print()
-    print("Starting output processing with command:\n{0}".format(' '.join(rebot_cmd)))
-    rc = call(rebot_cmd, env=os.environ)
-    if rc == 0:
-        print("All critical tests passed")
-    else:
-        print("{0} critical test{1} failed".format(rc, 's' if rc != 1 else ''))
-=======
     print('')
     print('Starting output processing with command:\n' + ' '.join(rebot_cmd))
     rc = call(rebot_cmd, env=os.environ)
@@ -94,7 +76,6 @@
         print('All critical tests passed')
     else:
         print('%d critical test%s failed' % (rc, 's' if rc != 1 else ''))
->>>>>>> f5229cfb
     return rc
 
 def _has_robot_27():
@@ -108,20 +89,6 @@
     sys.exit(rc)
 
 def _help():
-<<<<<<< HEAD
-    print("Usage:  python run_tests.py python|jython browser [options]")
-    print()
-    print("See README.txt for details.")
-    return 255
-
-def _run_unit_tests():
-    print("Running unit tests")
-    failures = run_unit_tests()
-    if failures != 0:
-        print("\n{0} unit tests failed - not running acceptance tests!".format(failures))
-    else:
-        print("All unit tests passed")
-=======
     print('Usage:  python run_tests.py python|jython browser [options]')
     print()
     print('See README.txt for details.')
@@ -134,7 +101,6 @@
         print('\n%d unit tests failed - not running acceptance tests!' % failures)
     else:
         print('All unit tests passed')
->>>>>>> f5229cfb
     return failures
 
 
