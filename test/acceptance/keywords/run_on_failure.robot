*** Settings ***
<<<<<<< HEAD
Suite Setup       Run Keywords    Go To Front Page    Set Info Loglevel
Suite Teardown    Set Debug Loglevel
Test Teardown     Register Keyword to Run on Failure    Nothing
Force Tags        runonfail
=======
Documentation     Tests running on failure
Suite Setup       Run Keywords    Go To Front Page    Set Info Loglevel
Suite Teardown    Set Debug Loglevel
>>>>>>> eda046eb
Resource          ../resource.robot

*** Variables ***
${PAGE TITLE}     (root)/index.html
${FAILURE MESSAGE}    Page should not have contained text 'needle'
${old order}      ${EMPTY}

*** Test Cases ***
Run On Failure Keyword Only Called Once
    [Documentation]    Run On Failure Keyword Only Called Once
    [Setup]    Prefer Custom Keywords
    Set Test Variable    ${ON FAIL COUNT}    ${0}
    Register Keyword To Run On Failure    On Fail
    Run Keyword And Ignore Error    Custom Selenium Keyword
    Should Be Equal    ${ON FAIL COUNT}    ${1}    On Failure Keyword called ${ON FAIL COUNT} times.
    [Teardown]    Register Keyword to Run On Failure    Nothing

Log Title On Failure
    [Documentation]    LOG 1 Log Title will be run on failure.
    ...    LOG 2:2 NONE LOG 3.1.1:1 ${PAGE TITLE} LOG 3.1:3 NONE
    Register Keyword to Run on Failure    Log Title
    Page Should Contain    needle
    Run Keyword And Expect Error    ${FAILURE MESSAGE}    Page Should Not Contain
    ...    needle    loglevel=None

Disable Run on Failure
    [Documentation]    LOG 1 No keyword will be run on failure. LOG 2.1:2 NONE
    Register Keyword to Run On Failure    Nothing
    Run Keyword And Expect Error    ${FAILURE MESSAGE}    Page Should Not Contain
    ...    needle    loglevel=None

Run on Failure Returns Previous Value
    [Documentation]    Run on Failure Returns Previous Value
    ${old}=    Register Keyword to Run on Failure    Log Title
    Should Be Equal    ${old}    No keyword
    ${old}=    Register Keyword to Run on Failure    Log Source
    Should Be Equal    ${old}    Log Title
    ${old}=    Register Keyword to Run on Failure    ${old}
    Should Be Equal    ${old}    Log Source

*** Keywords ***
On Fail
    [Documentation]    On Fail
    ${count}=    Evaluate    ${ON FAIL COUNT} + 1
    Set Test Variable    ${ON FAIL COUNT}    ${count}

Prefer Custom Keywords
    [Documentation]    Prefer Custom Keywords
    Import Library    CustomSeleniumKeywords
    ${old order}=    Set Library Search Order    CustomSeleniumKeywords

Restore Old Search Order
    [Documentation]    Restore Old Search Order
    Set Library Search Order    ${old order}

Open Browser To Front Page
    [Documentation]    Open Browser To Front Page
    Open Browser    ${FRONT PAGE}<|MERGE_RESOLUTION|>--- conflicted
+++ resolved
@@ -1,14 +1,7 @@
 *** Settings ***
-<<<<<<< HEAD
-Suite Setup       Run Keywords    Go To Front Page    Set Info Loglevel
-Suite Teardown    Set Debug Loglevel
-Test Teardown     Register Keyword to Run on Failure    Nothing
-Force Tags        runonfail
-=======
 Documentation     Tests running on failure
 Suite Setup       Run Keywords    Go To Front Page    Set Info Loglevel
 Suite Teardown    Set Debug Loglevel
->>>>>>> eda046eb
 Resource          ../resource.robot
 
 *** Variables ***
