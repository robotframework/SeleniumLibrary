--- conflicted
+++ resolved
@@ -1,8 +1,5 @@
 *** Settings ***
-<<<<<<< HEAD
-=======
 Documentation     Tests forms and buttons
->>>>>>> eda046eb
 Test Setup        Go To Page "forms/named_submit_buttons.html"
 Resource          ../resource.robot
 Library           OperatingSystem
@@ -61,17 +58,6 @@
     Verify Location Is "${FORM SUBMITTED}"
 
 Choose File
-<<<<<<< HEAD
-    [Tags]    file
-    [Setup]    Navigate To File Upload Form And Create Temp File To Upload
-    ${temp_file}=    Set Variable    ${TEMPDIR}${/}temp.txt
-    Choose File    file_to_upload    ${temp_file}
-    ${dep_browser}=    Set Variable If    '${BROWSER}'.lower() == 'ff' or '${BROWSER}'.lower() == 'firefox'    temp.txt    '${BROWSER}'.lower() == 'ie' or '${BROWSER}'.lower().replace(' ', '') == 'internetexplorer'    ${temp_file}    C:\\fakepath\\temp.txt
-    ...    #Needs to be checked in Windows and OS X
-    Textfield Value Should Be    name= file_to_upload    ${dep_browser}    casesense=${False}
-    Run Keyword If    '${BROWSER}'.lower() == 'ie' or '${BROWSER}'.lower().replace(' ', '') == 'internetexplorer'    Run Keyword And Expect Error    *    Textfield Value Should Be    name= file_to_upload    ${dep_browser}
-    [Teardown]    Remove File    ${TEMPDIR}${/}temp.txt
-=======
     [Documentation]    Choose File
     [Setup]    Navigate To File Upload Form And Create Temp File To Upload
     Choose File    file_to_upload    ${CURDIR}${/}temp.txt
@@ -80,7 +66,6 @@
     ...    temp.txt    C:\\fakepath\\temp.txt    #Needs to be checked in Windows and OS X
     Textfield Value Should Be    name= file_to_upload    ${dep_browser}
     [Teardown]    Remove File    ${CURDIR}${/}temp.txt
->>>>>>> eda046eb
 
 Click Image With Submit Type Images
     [Documentation]    Click Image With Submit Type Images
@@ -95,13 +80,7 @@
     Should Be Equal    ${value}    Cancel
 
 Navigate To File Upload Form And Create Temp File To Upload
-<<<<<<< HEAD
-    #Cannot Be Executed in IE
-    Touch    ${TEMPDIR}${/}temp.txt
-    Go To Page "forms/file_upload_form.html"
-=======
     [Documentation]    Navigate To File Upload Form And Create Temp File To Upload
     Cannot Be Executed in IE
     Go To Page "forms/file_upload_form.html"
-    Touch    ${CURDIR}${/}temp.txt
->>>>>>> eda046eb
+    Touch    ${CURDIR}${/}temp.txt