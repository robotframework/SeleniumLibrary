--- conflicted
+++ resolved
@@ -1,8 +1,5 @@
 *** Settings ***
-<<<<<<< HEAD
-=======
 Documentation     Tests lists
->>>>>>> eda046eb
 Test Setup        Go To Page "forms/prefilled_email_form.html"
 Resource          ../resource.robot
 
