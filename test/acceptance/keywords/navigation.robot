--- conflicted
+++ resolved
@@ -80,14 +80,8 @@
     Verify Location Is "index.html"
 
 Target Opens in New Window
-<<<<<<< HEAD
-    Cannot Be Executed in IE
-    Click Link  Target opens in new window
-    Select Window  ${INDEX TITLE}
-=======
     #Cannot Be Executed in IE
     Click Link    Target opens in new window
     Select Window    ${INDEX TITLE}
->>>>>>> ca8bbc60
-    Verify Location Is "index.html"
-    [Teardown]  Run Keyword If Test Passed  Run Keywords  Close Window  Select Window+    Verify Location Is    "index.html"
+    [Teardown]  Run Keyword If Test Passed    Run Keywords    Close Window    Select Window