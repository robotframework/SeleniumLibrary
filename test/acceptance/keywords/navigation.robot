--- conflicted
+++ resolved
@@ -95,12 +95,8 @@
     Verify Location Is "index.html"
 
 Target Opens in New Window
-<<<<<<< HEAD
-    #Cannot Be Executed in IE
-=======
     [Documentation]    Target Opens in New Window
     Cannot Be Executed in IE
->>>>>>> eda046eb
     Click Link    Target opens in new window
     Select Window    ${INDEX TITLE}
     Verify Location Is "index.html"
