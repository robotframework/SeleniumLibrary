--- conflicted
+++ resolved
@@ -76,6 +76,11 @@
     Execute Javascript    ${CURDIR}/executed_by_execute_javascript.js
     Page Should Contain    Inserted via file
 
+Open Context Menu
+    [TAGS]  Known Issue - Firefox
+    Go To Page "javascript/context_menu.html"
+    Open Context Menu  myDiv
+
 Drag and Drop
     [Setup]    Go To Page "javascript/drag_and_drop.html"
     Element Text Should Be    id=droppable    Drop here
@@ -83,26 +88,9 @@
     Element Text Should Be    id=droppable    Dropped!
 
 Drag and Drop by Offset
-<<<<<<< HEAD
-    [Setup]    Go To Page "javascript/drag_and_drop.html"
-    Element Text Should Be    id=droppable    Drop here
-    Drag and Drop by Offset    id=draggable    ${1}    ${1}
-    Element Text Should Be    id=droppable    Drop here
-    Drag and Drop by Offset    id=draggable    ${100}    ${20}
-    Element Text Should Be    id=droppable    Dropped!
-
-Open Context Menu
-    [Tags]    Known Issue - Firefox
-    [Setup]    Go To Page "javascript/context_menu.html"
-    Mouse Over    myDiv
-    Open Context Menu    myDiv
-    Click Link    Alert
-    Alert Should Be Present
-=======
     [Setup]  Go To Page "javascript/drag_and_drop.html"
     Element Text Should Be   id=droppable   Drop here
     Drag and Drop by Offset   id=draggable  ${1}  ${1}
     Element Text Should Be   id=droppable   Drop here
     Drag and Drop by Offset  id=draggable   ${100}  ${20}
-    Element Text Should Be   id=droppable   Dropped!
->>>>>>> 09818355
+    Element Text Should Be   id=droppable   Dropped!