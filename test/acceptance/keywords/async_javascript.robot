*** Settings ***
<<<<<<< HEAD
Suite Teardown    Set Selenium Timeout    5 seconds
Test Setup        Go To Page "javascript/dynamic_content.html"
Force Tags        asyncjs
=======
Documentation     Tests asynchronous javascript
Suite Teardown    Set Selenium Timeout    5 seconds
Test Setup        Go To Page "javascript/dynamic_content.html"
>>>>>>> eda046eb
Resource          ../resource.robot

*** Test Cases ***
Should Not Timeout If Callback Invoked Immediately
<<<<<<< HEAD
=======
    [Documentation]     Should Not Timeout If Callback Invoked Immediately
>>>>>>> eda046eb
    ${result} =    Execute Async Javascript    arguments[arguments.length - 1](123);
    Should Be Equal    ${result}    ${123}

Should Be Able To Return Javascript Primitives From Async Scripts Neither None Nor Undefined
<<<<<<< HEAD
=======
    [Documentation]     Should Be Able To Return Javascript Primitives From Async Scripts
    ...    Neither None Nor Undefined
>>>>>>> eda046eb
    ${result} =    Execute Async Javascript    arguments[arguments.length - 1](123);
    Should Be Equal    ${result}    ${123}
    ${result} =    Execute Async Javascript    arguments[arguments.length - 1]('abc');
    Should Be Equal    ${result}    abc
    ${result} =    Execute Async Javascript    arguments[arguments.length - 1](false);
    Should Be Equal    ${result}    ${false}
    ${result} =    Execute Async Javascript    arguments[arguments.length - 1](true);
    Should Be Equal    ${result}    ${true}

Should Be Able To Return Javascript Primitives From Async Scripts Null And Undefined
<<<<<<< HEAD
=======
    [Documentation]     Should Be Able To Return Javascript Primitives From Async Scripts
    ...    Null And Undefined
>>>>>>> eda046eb
    ${result} =    Execute Async Javascript    arguments[arguments.length - 1](null);
    Should Be Equal    ${result}    ${None}
    ${result} =    Execute Async Javascript    arguments[arguments.length - 1]();
    Should Be Equal    ${result}    ${None}

Should Be Able To Return An Array Literal From An Async Script
<<<<<<< HEAD
=======
    [Documentation]     Should Be Able To Return An Array Literal From An Async Script
>>>>>>> eda046eb
    ${result} =    Execute Async Javascript    arguments[arguments.length - 1]([]);
    Should Not Be Equal    ${result}    ${None}
    Length Should Be    ${result}    0

Should Be Able To Return An Array Object From An Async Script
<<<<<<< HEAD
=======
    [Documentation]     Should Be Able To Return An Array Object From An Async Script
>>>>>>> eda046eb
    ${result} =    Execute Async Javascript    arguments[arguments.length - 1](new Array());
    Should Not Be Equal    ${result}    ${None}
    Length Should Be    ${result}    0

Should Be Able To Return Arrays Of Primitives From Async Scripts
<<<<<<< HEAD
    ${result} =    Execute Async Javascript    arguments[arguments.length - 1]([null, 123, 'abc', true, false]);
=======
    [Documentation]     Should Be Able To Return Arrays Of Primitives From Async Scripts
    ${result} =    Execute Async Javascript
    ...    arguments[arguments.length - 1]([null, 123, 'abc', true, false]);
>>>>>>> eda046eb
    Should Not Be Equal    ${result}    ${None}
    Length Should Be    ${result}    5
    ${value} =    Remove From List    ${result}    -1
    Should Be Equal    ${value}    ${false}
    ${value} =    Remove From List    ${result}    -1
    Should Be Equal    ${value}    ${true}
    ${value} =    Remove From List    ${result}    -1
    Should Be Equal    ${value}    abc
    ${value} =    Remove From List    ${result}    -1
    Should Be Equal    ${value}    ${123}
    ${value} =    Remove From List    ${result}    -1
    Should Be Equal    ${value}    ${None}
    Length Should Be    ${result}    0

Should Timeout If Script Does Not Invoke Callback
<<<<<<< HEAD
    ${dep_browser}=    Set Variable If    '${BROWSER}'.lower() == 'ff' or '${BROWSER}'.lower() == 'firefox'    TimeoutException: Message: Timed out waiting for async script result after *    '${BROWSER}'.lower() == 'gc' or '${BROWSER}'.lower() == 'chrome'    TimeoutException: Message: asynchronous script timeout: result was not received in *    '${BROWSER}'.lower() == 'phantomjs'
    ...    TimeoutException: Message: u'{"errorMessage":"Timed out waiting for asynchronous script result after *    '${BROWSER}'.lower() == 'ie' or '${BROWSER}'.lower().replace(' ', '') == 'internetexplorer'    TimeoutException: Message: u'Timeout expired waiting for async script*
    Run Keyword And Expect Error    ${dep_browser}    Execute Async Javascript    return 1 + 2;

Should Timeout If Script Does Not Invoke Callback With A Zero Timeout
    ${dep_browser}=    Set Variable If    '${BROWSER}'.lower() == 'ff' or '${BROWSER}'.lower() == 'firefox'    TimeoutException: Message: Timed out waiting for async script result after *    '${BROWSER}'.lower() == 'gc' or '${BROWSER}'.lower() == 'chrome'    TimeoutException: Message: asynchronous script timeout: result was not received in *    '${BROWSER}'.lower() == 'phantomjs'
    ...    TimeoutException: Message: u'{"errorMessage":"Timed out waiting for asynchronous script result after *    '${BROWSER}'.lower() == 'ie' or '${BROWSER}'.lower().replace(' ', '') == 'internetexplorer'    TimeoutException: Message: u'Timeout expired waiting for async script*
    Run Keyword And Expect Error    ${dep_browser}    Execute Async Javascript    window.setTimeout(function() {}, 0);

Should Not Timeout If Script Callsback Inside A Zero Timeout
    ${result} =    Execute Async Javascript    var callback = arguments[arguments.length - 1];    window.setTimeout(function() { callback(123); }, 0)

Should Timeout If Script Does Not Invoke Callback With Long Timeout
    Set Selenium Timeout    0.5 seconds
    ${dep_browser}=    Set Variable If    '${BROWSER}'.lower() == 'ff' or '${BROWSER}'.lower() == 'firefox'    TimeoutException: Message: Timed out waiting for async script result after *    '${BROWSER}'.lower() == 'gc' or '${BROWSER}'.lower() == 'chrome'    TimeoutException: Message: asynchronous script timeout: result was not received in *    '${BROWSER}'.lower() == 'phantomjs'
    ...    TimeoutException: Message: u'{"errorMessage":"Timed out waiting for asynchronous script result after *    '${BROWSER}'.lower() == 'ie' or '${BROWSER}'.lower().replace(' ', '') == 'internetexplorer'    TimeoutException: Message: u'Timeout expired waiting for async script*
    Run Keyword And Expect Error    ${dep_browser}    Execute Async Javascript    var callback = arguments[arguments.length - 1]; window.setTimeout(callback, 1500);

Should Detect Page Loads While Waiting On An Async Script And Return An Error
    Run Keyword If    '${BROWSER}'.lower() == 'gc' or '${BROWSER}'.lower() == 'chrome'    Set Selenium Timeout    0.3 seconds    ELSE    Set Selenium Timeout    0.2 seconds
    ${dep_browser}=    Set Variable If    '${BROWSER}'.lower() == 'ff' or '${BROWSER}'.lower() == 'firefox'    WebDriverException: Message: Detected a page unload event; async script execution does not work across page loads*    '${BROWSER}'.lower() == 'gc' or '${BROWSER}'.lower() == 'chrome'    WebDriverException: Message: javascript error: document unloaded while waiting for result*    '${BROWSER}'.lower() == 'phantomjs'
    ...    WebDriverException: Message: u'{"errorMessage":"Detected a page unload event; asynchronous script execution does not work across page loads.*    '${BROWSER}'.lower() == 'ie' or '${BROWSER}'.lower().replace(' ', '') == 'internetexplorer'    WebDriverException: Message: u'Page reload detected during async script*
    Run Keyword And Expect Error    ${dep_browser}    Execute Async Javascript    window.location = 'javascript/dynamic';

Should Catch Errors When Executing Initial Script
    ${dep_browser}=    Set Variable If    '${BROWSER}'.lower() == 'ff' or '${BROWSER}'.lower() == 'firefox'    WebDriverException: Message: you should catch this!*    '${BROWSER}'.lower() == 'gc' or '${BROWSER}'.lower() == 'chrome'    WebDriverException: Message: javascript error: you should catch this!*    '${BROWSER}'.lower() == 'phantomjs'
    ...    WebDriverException: Message: u'{"errorMessage":"you should catch this!*    '${BROWSER}'.lower() == 'ie' or '${BROWSER}'.lower().replace(' ', '') == 'internetexplorer'    WebDriverException: Message: u'JavaScript error in async script.*
    Run Keyword And Expect Error    ${dep_browser}    Execute Async Javascript    throw Error('you should catch this!');
=======
    [Documentation]     Should Timeout If Script Does Not Invoke Callback
    Run Keyword And Expect Error
    ...    TimeoutException: Message: Timed out waiting for async script result after *
    ...    Execute Async Javascript    return 1 + 2;

Should Timeout If Script Does Not Invoke Callback With A Zero Timeout
    [Documentation]     Should Timeout If Script Does Not Invoke Callback With A Zero Timeout
    Run Keyword And Expect Error
    ...    TimeoutException: Message: Timed out waiting for async script result after *
    ...    Execute Async Javascript    window.setTimeout(function() {}, 0);

Should Not Timeout If Script Callsback Inside A Zero Timeout
    [Documentation]     Should Not Timeout If Script Callsback Inside A Zero Timeout
    ${result} =    Execute Async Javascript
    ...    var callback = arguments[arguments.length - 1];
    ...    window.setTimeout(function() { callback(123); }, 0)

Should Timeout If Script Does Not Invoke Callback With Long Timeout
    [Documentation]     Should Timeout If Script Does Not Invoke Callback With Long Timeout
    Set Selenium Timeout    0.5 seconds
    Run Keyword And Expect Error
    ...    TimeoutException: Message: Timed out waiting for async script result after *
    ...    Execute Async Javascript
    ...    var callback = arguments[arguments.length - 1];
    ...    window.setTimeout(callback, 1500);

Should Detect Page Loads While Waiting On An Async Script And Return An Error
    [Documentation]     Should Detect Page Loads While Waiting On An Async Script
    ...    And Return An Error
    Set Selenium Timeout    0.1 seconds
    Run Keyword And Expect Error
    ...    WebDriverException: Message: Detected a page unload event; async script execution does not work across page loads*
    ...    Execute Async Javascript    window.location = 'javascript/dynamic';

Should Catch Errors When Executing Initial Script
    [Documentation]     Should Catch Errors When Executing Initial Script
    Run Keyword And Expect Error    WebDriverException: Message: you should catch this!*
    ...    Execute Async Javascript    throw Error('you should catch this!');
>>>>>>> eda046eb
    #TODO Implement Selenium asynchronous javascript test
    #Should Be Able To Execute Asynchronous Scripts
    #    # To Do
    #TODO    EdManlove    Add support for arguement passing to selenium javascript calls
    #Should Be Able To Pass Multiple Arguments To Async Scripts
<<<<<<< HEAD
    #    ${result} =    Execute Async Javascript    arguments[arguments.length - 1](arguments[0] + arguments[1]);    1    2
=======
    #    ${result} =    Execute Async Javascript
    #...    arguments[arguments.length - 1](arguments[0] + arguments[1]);    1    2
>>>>>>> eda046eb
    #    Should Be Equal    ${result}    ${3}<|MERGE_RESOLUTION|>--- conflicted
+++ resolved
@@ -1,30 +1,18 @@
 *** Settings ***
-<<<<<<< HEAD
-Suite Teardown    Set Selenium Timeout    5 seconds
-Test Setup        Go To Page "javascript/dynamic_content.html"
-Force Tags        asyncjs
-=======
 Documentation     Tests asynchronous javascript
 Suite Teardown    Set Selenium Timeout    5 seconds
 Test Setup        Go To Page "javascript/dynamic_content.html"
->>>>>>> eda046eb
 Resource          ../resource.robot
 
 *** Test Cases ***
 Should Not Timeout If Callback Invoked Immediately
-<<<<<<< HEAD
-=======
     [Documentation]     Should Not Timeout If Callback Invoked Immediately
->>>>>>> eda046eb
     ${result} =    Execute Async Javascript    arguments[arguments.length - 1](123);
     Should Be Equal    ${result}    ${123}
 
 Should Be Able To Return Javascript Primitives From Async Scripts Neither None Nor Undefined
-<<<<<<< HEAD
-=======
     [Documentation]     Should Be Able To Return Javascript Primitives From Async Scripts
     ...    Neither None Nor Undefined
->>>>>>> eda046eb
     ${result} =    Execute Async Javascript    arguments[arguments.length - 1](123);
     Should Be Equal    ${result}    ${123}
     ${result} =    Execute Async Javascript    arguments[arguments.length - 1]('abc');
@@ -35,42 +23,29 @@
     Should Be Equal    ${result}    ${true}
 
 Should Be Able To Return Javascript Primitives From Async Scripts Null And Undefined
-<<<<<<< HEAD
-=======
     [Documentation]     Should Be Able To Return Javascript Primitives From Async Scripts
     ...    Null And Undefined
->>>>>>> eda046eb
     ${result} =    Execute Async Javascript    arguments[arguments.length - 1](null);
     Should Be Equal    ${result}    ${None}
     ${result} =    Execute Async Javascript    arguments[arguments.length - 1]();
     Should Be Equal    ${result}    ${None}
 
 Should Be Able To Return An Array Literal From An Async Script
-<<<<<<< HEAD
-=======
     [Documentation]     Should Be Able To Return An Array Literal From An Async Script
->>>>>>> eda046eb
     ${result} =    Execute Async Javascript    arguments[arguments.length - 1]([]);
     Should Not Be Equal    ${result}    ${None}
     Length Should Be    ${result}    0
 
 Should Be Able To Return An Array Object From An Async Script
-<<<<<<< HEAD
-=======
     [Documentation]     Should Be Able To Return An Array Object From An Async Script
->>>>>>> eda046eb
     ${result} =    Execute Async Javascript    arguments[arguments.length - 1](new Array());
     Should Not Be Equal    ${result}    ${None}
     Length Should Be    ${result}    0
 
 Should Be Able To Return Arrays Of Primitives From Async Scripts
-<<<<<<< HEAD
-    ${result} =    Execute Async Javascript    arguments[arguments.length - 1]([null, 123, 'abc', true, false]);
-=======
     [Documentation]     Should Be Able To Return Arrays Of Primitives From Async Scripts
     ${result} =    Execute Async Javascript
     ...    arguments[arguments.length - 1]([null, 123, 'abc', true, false]);
->>>>>>> eda046eb
     Should Not Be Equal    ${result}    ${None}
     Length Should Be    ${result}    5
     ${value} =    Remove From List    ${result}    -1
@@ -86,36 +61,6 @@
     Length Should Be    ${result}    0
 
 Should Timeout If Script Does Not Invoke Callback
-<<<<<<< HEAD
-    ${dep_browser}=    Set Variable If    '${BROWSER}'.lower() == 'ff' or '${BROWSER}'.lower() == 'firefox'    TimeoutException: Message: Timed out waiting for async script result after *    '${BROWSER}'.lower() == 'gc' or '${BROWSER}'.lower() == 'chrome'    TimeoutException: Message: asynchronous script timeout: result was not received in *    '${BROWSER}'.lower() == 'phantomjs'
-    ...    TimeoutException: Message: u'{"errorMessage":"Timed out waiting for asynchronous script result after *    '${BROWSER}'.lower() == 'ie' or '${BROWSER}'.lower().replace(' ', '') == 'internetexplorer'    TimeoutException: Message: u'Timeout expired waiting for async script*
-    Run Keyword And Expect Error    ${dep_browser}    Execute Async Javascript    return 1 + 2;
-
-Should Timeout If Script Does Not Invoke Callback With A Zero Timeout
-    ${dep_browser}=    Set Variable If    '${BROWSER}'.lower() == 'ff' or '${BROWSER}'.lower() == 'firefox'    TimeoutException: Message: Timed out waiting for async script result after *    '${BROWSER}'.lower() == 'gc' or '${BROWSER}'.lower() == 'chrome'    TimeoutException: Message: asynchronous script timeout: result was not received in *    '${BROWSER}'.lower() == 'phantomjs'
-    ...    TimeoutException: Message: u'{"errorMessage":"Timed out waiting for asynchronous script result after *    '${BROWSER}'.lower() == 'ie' or '${BROWSER}'.lower().replace(' ', '') == 'internetexplorer'    TimeoutException: Message: u'Timeout expired waiting for async script*
-    Run Keyword And Expect Error    ${dep_browser}    Execute Async Javascript    window.setTimeout(function() {}, 0);
-
-Should Not Timeout If Script Callsback Inside A Zero Timeout
-    ${result} =    Execute Async Javascript    var callback = arguments[arguments.length - 1];    window.setTimeout(function() { callback(123); }, 0)
-
-Should Timeout If Script Does Not Invoke Callback With Long Timeout
-    Set Selenium Timeout    0.5 seconds
-    ${dep_browser}=    Set Variable If    '${BROWSER}'.lower() == 'ff' or '${BROWSER}'.lower() == 'firefox'    TimeoutException: Message: Timed out waiting for async script result after *    '${BROWSER}'.lower() == 'gc' or '${BROWSER}'.lower() == 'chrome'    TimeoutException: Message: asynchronous script timeout: result was not received in *    '${BROWSER}'.lower() == 'phantomjs'
-    ...    TimeoutException: Message: u'{"errorMessage":"Timed out waiting for asynchronous script result after *    '${BROWSER}'.lower() == 'ie' or '${BROWSER}'.lower().replace(' ', '') == 'internetexplorer'    TimeoutException: Message: u'Timeout expired waiting for async script*
-    Run Keyword And Expect Error    ${dep_browser}    Execute Async Javascript    var callback = arguments[arguments.length - 1]; window.setTimeout(callback, 1500);
-
-Should Detect Page Loads While Waiting On An Async Script And Return An Error
-    Run Keyword If    '${BROWSER}'.lower() == 'gc' or '${BROWSER}'.lower() == 'chrome'    Set Selenium Timeout    0.3 seconds    ELSE    Set Selenium Timeout    0.2 seconds
-    ${dep_browser}=    Set Variable If    '${BROWSER}'.lower() == 'ff' or '${BROWSER}'.lower() == 'firefox'    WebDriverException: Message: Detected a page unload event; async script execution does not work across page loads*    '${BROWSER}'.lower() == 'gc' or '${BROWSER}'.lower() == 'chrome'    WebDriverException: Message: javascript error: document unloaded while waiting for result*    '${BROWSER}'.lower() == 'phantomjs'
-    ...    WebDriverException: Message: u'{"errorMessage":"Detected a page unload event; asynchronous script execution does not work across page loads.*    '${BROWSER}'.lower() == 'ie' or '${BROWSER}'.lower().replace(' ', '') == 'internetexplorer'    WebDriverException: Message: u'Page reload detected during async script*
-    Run Keyword And Expect Error    ${dep_browser}    Execute Async Javascript    window.location = 'javascript/dynamic';
-
-Should Catch Errors When Executing Initial Script
-    ${dep_browser}=    Set Variable If    '${BROWSER}'.lower() == 'ff' or '${BROWSER}'.lower() == 'firefox'    WebDriverException: Message: you should catch this!*    '${BROWSER}'.lower() == 'gc' or '${BROWSER}'.lower() == 'chrome'    WebDriverException: Message: javascript error: you should catch this!*    '${BROWSER}'.lower() == 'phantomjs'
-    ...    WebDriverException: Message: u'{"errorMessage":"you should catch this!*    '${BROWSER}'.lower() == 'ie' or '${BROWSER}'.lower().replace(' ', '') == 'internetexplorer'    WebDriverException: Message: u'JavaScript error in async script.*
-    Run Keyword And Expect Error    ${dep_browser}    Execute Async Javascript    throw Error('you should catch this!');
-=======
     [Documentation]     Should Timeout If Script Does Not Invoke Callback
     Run Keyword And Expect Error
     ...    TimeoutException: Message: Timed out waiting for async script result after *
@@ -154,16 +99,11 @@
     [Documentation]     Should Catch Errors When Executing Initial Script
     Run Keyword And Expect Error    WebDriverException: Message: you should catch this!*
     ...    Execute Async Javascript    throw Error('you should catch this!');
->>>>>>> eda046eb
     #TODO Implement Selenium asynchronous javascript test
     #Should Be Able To Execute Asynchronous Scripts
     #    # To Do
     #TODO    EdManlove    Add support for arguement passing to selenium javascript calls
     #Should Be Able To Pass Multiple Arguments To Async Scripts
-<<<<<<< HEAD
-    #    ${result} =    Execute Async Javascript    arguments[arguments.length - 1](arguments[0] + arguments[1]);    1    2
-=======
     #    ${result} =    Execute Async Javascript
     #...    arguments[arguments.length - 1](arguments[0] + arguments[1]);    1    2
->>>>>>> eda046eb
     #    Should Be Equal    ${result}    ${3}