--- conflicted
+++ resolved
@@ -52,11 +52,7 @@
     Length Should Be    ${result}    0
 
 Should Timeout If Script Does Not Invoke Callback
-<<<<<<< HEAD
-    ${dep_browser}=    Set Variable If    '${BROWSER}'.lower() == 'ff' or '${BROWSER}'.lower() == 'firefox'    TimeoutException: Message: Timed out waiting for async script result after *    '${BROWSER}'.lower() == 'gc' or '${BROWSER}'.lower() == 'chrome'    TimeoutException: Message: asynchronous script timeout: result was not received in *    '${BROWSER}'.lower() == 'phantomjs'
-=======
     ${dep_browser}=    Set Variable If    '${BROWSER}'.lower() == 'ff' or '${BROWSER}'.lower() == 'firefox'    TimeoutException: Message: Timed out waiting for async script result after*    '${BROWSER}'.lower() == 'gc' or '${BROWSER}'.lower() == 'chrome'    TimeoutException: Message: asynchronous script timeout: result was not received in *    '${BROWSER}'.lower() == 'phantomjs'
->>>>>>> 0a337c8a
     ...    TimeoutException: Message: u'{"errorMessage":"Timed out waiting for asynchronous script result after *    '${BROWSER}'.lower() == 'ie' or '${BROWSER}'.lower().replace(' ', '') == 'internetexplorer'    TimeoutException: Message: u'Timeout expired waiting for async script*
     Run Keyword And Expect Error    ${dep_browser}    Execute Async Javascript    return 1 + 2;
 
