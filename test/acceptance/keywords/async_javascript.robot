*** Settings ***
Suite Teardown    Set Selenium Timeout    5 seconds
Test Setup        Go To Page "javascript/dynamic_content.html"
Force Tags        asyncjs
Resource          ../resource.robot

*** Test Cases ***
Should Not Timeout If Callback Invoked Immediately
    ${result} =    Execute Async Javascript    arguments[arguments.length - 1](123);
    Should Be Equal    ${result}    ${123}

Should Be Able To Return Javascript Primitives From Async Scripts Neither None Nor Undefined
    ${result} =    Execute Async Javascript    arguments[arguments.length - 1](123);
    Should Be Equal    ${result}    ${123}
    ${result} =    Execute Async Javascript    arguments[arguments.length - 1]('abc');
    Should Be Equal    ${result}    abc
    ${result} =    Execute Async Javascript    arguments[arguments.length - 1](false);
    Should Be Equal    ${result}    ${false}
    ${result} =    Execute Async Javascript    arguments[arguments.length - 1](true);
    Should Be Equal    ${result}    ${true}

Should Be Able To Return Javascript Primitives From Async Scripts Null And Undefined
    ${result} =    Execute Async Javascript    arguments[arguments.length - 1](null);
    Should Be Equal    ${result}    ${None}
    ${result} =    Execute Async Javascript    arguments[arguments.length - 1]();
    Should Be Equal    ${result}    ${None}

Should Be Able To Return An Array Literal From An Async Script
    ${result} =    Execute Async Javascript    arguments[arguments.length - 1]([]);
    Should Not Be Equal    ${result}    ${None}
    Length Should Be    ${result}    0

Should Be Able To Return An Array Object From An Async Script
    ${result} =    Execute Async Javascript    arguments[arguments.length - 1](new Array());
    Should Not Be Equal    ${result}    ${None}
    Length Should Be    ${result}    0

Should Be Able To Return Arrays Of Primitives From Async Scripts
    ${result} =    Execute Async Javascript    arguments[arguments.length - 1]([null, 123, 'abc', true, false]);
    Should Not Be Equal    ${result}    ${None}
    Length Should Be    ${result}    5
    ${value} =    Remove From List    ${result}    -1
    Should Be Equal    ${value}    ${false}
    ${value} =    Remove From List    ${result}    -1
    Should Be Equal    ${value}    ${true}
    ${value} =    Remove From List    ${result}    -1
    Should Be Equal    ${value}    abc
    ${value} =    Remove From List    ${result}    -1
    Should Be Equal    ${value}    ${123}
    ${value} =    Remove From List    ${result}    -1
    Should Be Equal    ${value}    ${None}
    Length Should Be    ${result}    0

Should Timeout If Script Does Not Invoke Callback
<<<<<<< HEAD
    ${dep_browser}=    Set Variable If    '${BROWSER}'.lower() == 'ff' or '${BROWSER}'.lower() == 'firefox'    TimeoutException: Message: Timed out waiting for async script result after*    '${BROWSER}'.lower() == 'gc' or '${BROWSER}'.lower() == 'chrome'    TimeoutException: Message: asynchronous script timeout: result was not received in *    '${BROWSER}'.lower() == 'phantomjs'
    ...    TimeoutException: Message: u'{"errorMessage":"Timed out waiting for asynchronous script result after *    '${BROWSER}'.lower() == 'ie' or '${BROWSER}'.lower().replace(' ', '') == 'internetexplorer'    TimeoutException: Message: u'Timeout expired waiting for async script*
    Run Keyword And Expect Error    ${dep_browser}    Execute Async Javascript    return 1 + 2;

Should Timeout If Script Does Not Invoke Callback With A Zero Timeout
    ${dep_browser}=    Set Variable If    '${BROWSER}'.lower() == 'ff' or '${BROWSER}'.lower() == 'firefox'    TimeoutException: Message: Timed out waiting for async script result after *    '${BROWSER}'.lower() == 'gc' or '${BROWSER}'.lower() == 'chrome'    TimeoutException: Message: asynchronous script timeout: result was not received in *    '${BROWSER}'.lower() == 'phantomjs'
    ...    TimeoutException: Message: u'{"errorMessage":"Timed out waiting for asynchronous script result after *    '${BROWSER}'.lower() == 'ie' or '${BROWSER}'.lower().replace(' ', '') == 'internetexplorer'    TimeoutException: Message: u'Timeout expired waiting for async script*
=======
    ${dep_browser}=    Set Variable If    '${BROWSER}'.lower() == 'ff' or '${BROWSER}'.lower() == 'firefox'    TimeoutException: Message: Timed out waiting for async script result after * \    '${BROWSER}'.lower() == 'gc' or '${BROWSER}'.lower() == 'chrome'    TimeoutException: Message: asynchronous script timeout: result was not received in*    '${BROWSER}'.lower() == 'phantomjs'
    ...    TimeoutException: Message: {"errorMessage":"Timed out waiting for asynchronous script result after *    '${BROWSER}'.lower() == 'ie' or '${BROWSER}'.lower().replace(' ', '') == 'internetexplorer'    TimeoutException: Message: Timeout expired waiting for async script*
    Run Keyword And Expect Error    ${dep_browser}    Execute Async Javascript    return 1 + 2;

Should Timeout If Script Does Not Invoke Callback With A Zero Timeout
    ${dep_browser}=    Set Variable If    '${BROWSER}'.lower() == 'ff' or '${BROWSER}'.lower() == 'firefox'    TimeoutException: Message: Timed out waiting for async script result after*    '${BROWSER}'.lower() == 'gc' or '${BROWSER}'.lower() == 'chrome'    TimeoutException: Message: asynchronous script timeout: result was not received in*    '${BROWSER}'.lower() == 'phantomjs'
    ...    TimeoutException: Message: {"errorMessage":"Timed out waiting for asynchronous script result after*    '${BROWSER}'.lower() == 'ie' or '${BROWSER}'.lower().replace(' ', '') == 'internetexplorer'    TimeoutException: Message: Timeout expired waiting for async script*
>>>>>>> 520031ab
    Run Keyword And Expect Error    ${dep_browser}    Execute Async Javascript    window.setTimeout(function() {}, 0);

Should Not Timeout If Script Callsback Inside A Zero Timeout
    ${result} =    Execute Async Javascript    var callback = arguments[arguments.length - 1];    window.setTimeout(function() { callback(123); }, 0)

Should Timeout If Script Does Not Invoke Callback With Long Timeout
    Set Selenium Timeout    0.5 seconds
<<<<<<< HEAD
    ${dep_browser}=    Set Variable If    '${BROWSER}'.lower() == 'ff' or '${BROWSER}'.lower() == 'firefox'    TimeoutException: Message: Timed out waiting for async script result after *    '${BROWSER}'.lower() == 'gc' or '${BROWSER}'.lower() == 'chrome'    TimeoutException: Message: asynchronous script timeout: result was not received in *    '${BROWSER}'.lower() == 'phantomjs'
    ...    TimeoutException: Message: u'{"errorMessage":"Timed out waiting for asynchronous script result after *    '${BROWSER}'.lower() == 'ie' or '${BROWSER}'.lower().replace(' ', '') == 'internetexplorer'    TimeoutException: Message: u'Timeout expired waiting for async script*
    Run Keyword And Expect Error    ${dep_browser}    Execute Async Javascript    var callback = arguments[arguments.length - 1]; window.setTimeout(callback, 1500);

Should Detect Page Loads While Waiting On An Async Script And Return An Error
    Run Keyword If    '${BROWSER}'.lower() == 'gc' or '${BROWSER}'.lower() == 'chrome'    Set Selenium Timeout    0.3 seconds    ELSE    Set Selenium Timeout    0.2 seconds
    ${dep_browser}=    Set Variable If    '${BROWSER}'.lower() == 'ff' or '${BROWSER}'.lower() == 'firefox'    WebDriverException: Message: Detected a page unload event; async script execution does not work across page loads*    '${BROWSER}'.lower() == 'gc' or '${BROWSER}'.lower() == 'chrome'    WebDriverException: Message: javascript error: document unloaded while waiting for result*    '${BROWSER}'.lower() == 'phantomjs'
    ...    WebDriverException: Message: u'{"errorMessage":"Detected a page unload event; asynchronous script execution does not work across page loads.*    '${BROWSER}'.lower() == 'ie' or '${BROWSER}'.lower().replace(' ', '') == 'internetexplorer'    WebDriverException: Message: u'Page reload detected during async script*
=======
    ${dep_browser}=    Set Variable If    '${BROWSER}'.lower() == 'ff' or '${BROWSER}'.lower() == 'firefox'    TimeoutException: Message: Timed out waiting for async script result after*    '${BROWSER}'.lower() == 'gc' or '${BROWSER}'.lower() == 'chrome'    TimeoutException: Message: asynchronous script timeout: result was not received in*    '${BROWSER}'.lower() == 'phantomjs'
    ...    TimeoutException: Message: {"errorMessage":"Timed out waiting for asynchronous script result after*    '${BROWSER}'.lower() == 'ie' or '${BROWSER}'.lower().replace(' ', '') == 'internetexplorer'    TimeoutException: Message: Timeout expired waiting for async script*
    Run Keyword And Expect Error    ${dep_browser}    Execute Async Javascript    var callback = arguments[arguments.length - 1]; window.setTimeout(callback, 1500);

Should Detect Page Loads While Waiting On An Async Script And Return An Error
    Set Selenium Timeout    0.5 seconds
    ${dep_browser}=    Set Variable If    '${BROWSER}'.lower() == 'ff' or '${BROWSER}'.lower() == 'firefox'    WebDriverException: Message: Detected a page unload event; async script execution does not work across page loads*    '${BROWSER}'.lower() == 'gc' or '${BROWSER}'.lower() == 'chrome'    WebDriverException: Message: javascript error: document unloaded while waiting for result*    '${BROWSER}'.lower() == 'phantomjs'
    ...    WebDriverException: Message: {"errorMessage":"Detected a page unload event; asynchronous script execution does not work across page loads.*    '${BROWSER}'.lower() == 'ie' or '${BROWSER}'.lower().replace(' ', '') == 'internetexplorer'    WebDriverException: Message: Page reload detected during async script*
>>>>>>> 520031ab
    Run Keyword And Expect Error    ${dep_browser}    Execute Async Javascript    window.location = 'javascript/dynamic';

Should Catch Errors When Executing Initial Script
    ${dep_browser}=    Set Variable If    '${BROWSER}'.lower() == 'ff' or '${BROWSER}'.lower() == 'firefox'    WebDriverException: Message: you should catch this!*    '${BROWSER}'.lower() == 'gc' or '${BROWSER}'.lower() == 'chrome'    WebDriverException: Message: javascript error: you should catch this!*    '${BROWSER}'.lower() == 'phantomjs'
<<<<<<< HEAD
    ...    WebDriverException: Message: u'{"errorMessage":"you should catch this!*    '${BROWSER}'.lower() == 'ie' or '${BROWSER}'.lower().replace(' ', '') == 'internetexplorer'    WebDriverException: Message: u'JavaScript error in async script.*
=======
    ...    WebDriverException: Message: {"errorMessage":"you should catch this!*    '${BROWSER}'.lower() == 'ie' or '${BROWSER}'.lower().replace(' ', '') == 'internetexplorer'    WebDriverException: Message: JavaScript error in async script.*
>>>>>>> 520031ab
    Run Keyword And Expect Error    ${dep_browser}    Execute Async Javascript    throw Error('you should catch this!');
    #TODO Implement Selenium asynchronous javascript test
    #Should Be Able To Execute Asynchronous Scripts
    #    # To Do
    #TODO    EdManlove    Add support for arguement passing to selenium javascript calls
    #Should Be Able To Pass Multiple Arguments To Async Scripts
    #    ${result} =    Execute Async Javascript    arguments[arguments.length - 1](arguments[0] + arguments[1]);    1    2
    #    Should Be Equal    ${result}    ${3}<|MERGE_RESOLUTION|>--- conflicted
+++ resolved
@@ -52,15 +52,6 @@
     Length Should Be    ${result}    0
 
 Should Timeout If Script Does Not Invoke Callback
-<<<<<<< HEAD
-    ${dep_browser}=    Set Variable If    '${BROWSER}'.lower() == 'ff' or '${BROWSER}'.lower() == 'firefox'    TimeoutException: Message: Timed out waiting for async script result after*    '${BROWSER}'.lower() == 'gc' or '${BROWSER}'.lower() == 'chrome'    TimeoutException: Message: asynchronous script timeout: result was not received in *    '${BROWSER}'.lower() == 'phantomjs'
-    ...    TimeoutException: Message: u'{"errorMessage":"Timed out waiting for asynchronous script result after *    '${BROWSER}'.lower() == 'ie' or '${BROWSER}'.lower().replace(' ', '') == 'internetexplorer'    TimeoutException: Message: u'Timeout expired waiting for async script*
-    Run Keyword And Expect Error    ${dep_browser}    Execute Async Javascript    return 1 + 2;
-
-Should Timeout If Script Does Not Invoke Callback With A Zero Timeout
-    ${dep_browser}=    Set Variable If    '${BROWSER}'.lower() == 'ff' or '${BROWSER}'.lower() == 'firefox'    TimeoutException: Message: Timed out waiting for async script result after *    '${BROWSER}'.lower() == 'gc' or '${BROWSER}'.lower() == 'chrome'    TimeoutException: Message: asynchronous script timeout: result was not received in *    '${BROWSER}'.lower() == 'phantomjs'
-    ...    TimeoutException: Message: u'{"errorMessage":"Timed out waiting for asynchronous script result after *    '${BROWSER}'.lower() == 'ie' or '${BROWSER}'.lower().replace(' ', '') == 'internetexplorer'    TimeoutException: Message: u'Timeout expired waiting for async script*
-=======
     ${dep_browser}=    Set Variable If    '${BROWSER}'.lower() == 'ff' or '${BROWSER}'.lower() == 'firefox'    TimeoutException: Message: Timed out waiting for async script result after * \    '${BROWSER}'.lower() == 'gc' or '${BROWSER}'.lower() == 'chrome'    TimeoutException: Message: asynchronous script timeout: result was not received in*    '${BROWSER}'.lower() == 'phantomjs'
     ...    TimeoutException: Message: {"errorMessage":"Timed out waiting for asynchronous script result after *    '${BROWSER}'.lower() == 'ie' or '${BROWSER}'.lower().replace(' ', '') == 'internetexplorer'    TimeoutException: Message: Timeout expired waiting for async script*
     Run Keyword And Expect Error    ${dep_browser}    Execute Async Javascript    return 1 + 2;
@@ -68,7 +59,6 @@
 Should Timeout If Script Does Not Invoke Callback With A Zero Timeout
     ${dep_browser}=    Set Variable If    '${BROWSER}'.lower() == 'ff' or '${BROWSER}'.lower() == 'firefox'    TimeoutException: Message: Timed out waiting for async script result after*    '${BROWSER}'.lower() == 'gc' or '${BROWSER}'.lower() == 'chrome'    TimeoutException: Message: asynchronous script timeout: result was not received in*    '${BROWSER}'.lower() == 'phantomjs'
     ...    TimeoutException: Message: {"errorMessage":"Timed out waiting for asynchronous script result after*    '${BROWSER}'.lower() == 'ie' or '${BROWSER}'.lower().replace(' ', '') == 'internetexplorer'    TimeoutException: Message: Timeout expired waiting for async script*
->>>>>>> 520031ab
     Run Keyword And Expect Error    ${dep_browser}    Execute Async Javascript    window.setTimeout(function() {}, 0);
 
 Should Not Timeout If Script Callsback Inside A Zero Timeout
@@ -76,16 +66,6 @@
 
 Should Timeout If Script Does Not Invoke Callback With Long Timeout
     Set Selenium Timeout    0.5 seconds
-<<<<<<< HEAD
-    ${dep_browser}=    Set Variable If    '${BROWSER}'.lower() == 'ff' or '${BROWSER}'.lower() == 'firefox'    TimeoutException: Message: Timed out waiting for async script result after *    '${BROWSER}'.lower() == 'gc' or '${BROWSER}'.lower() == 'chrome'    TimeoutException: Message: asynchronous script timeout: result was not received in *    '${BROWSER}'.lower() == 'phantomjs'
-    ...    TimeoutException: Message: u'{"errorMessage":"Timed out waiting for asynchronous script result after *    '${BROWSER}'.lower() == 'ie' or '${BROWSER}'.lower().replace(' ', '') == 'internetexplorer'    TimeoutException: Message: u'Timeout expired waiting for async script*
-    Run Keyword And Expect Error    ${dep_browser}    Execute Async Javascript    var callback = arguments[arguments.length - 1]; window.setTimeout(callback, 1500);
-
-Should Detect Page Loads While Waiting On An Async Script And Return An Error
-    Run Keyword If    '${BROWSER}'.lower() == 'gc' or '${BROWSER}'.lower() == 'chrome'    Set Selenium Timeout    0.3 seconds    ELSE    Set Selenium Timeout    0.2 seconds
-    ${dep_browser}=    Set Variable If    '${BROWSER}'.lower() == 'ff' or '${BROWSER}'.lower() == 'firefox'    WebDriverException: Message: Detected a page unload event; async script execution does not work across page loads*    '${BROWSER}'.lower() == 'gc' or '${BROWSER}'.lower() == 'chrome'    WebDriverException: Message: javascript error: document unloaded while waiting for result*    '${BROWSER}'.lower() == 'phantomjs'
-    ...    WebDriverException: Message: u'{"errorMessage":"Detected a page unload event; asynchronous script execution does not work across page loads.*    '${BROWSER}'.lower() == 'ie' or '${BROWSER}'.lower().replace(' ', '') == 'internetexplorer'    WebDriverException: Message: u'Page reload detected during async script*
-=======
     ${dep_browser}=    Set Variable If    '${BROWSER}'.lower() == 'ff' or '${BROWSER}'.lower() == 'firefox'    TimeoutException: Message: Timed out waiting for async script result after*    '${BROWSER}'.lower() == 'gc' or '${BROWSER}'.lower() == 'chrome'    TimeoutException: Message: asynchronous script timeout: result was not received in*    '${BROWSER}'.lower() == 'phantomjs'
     ...    TimeoutException: Message: {"errorMessage":"Timed out waiting for asynchronous script result after*    '${BROWSER}'.lower() == 'ie' or '${BROWSER}'.lower().replace(' ', '') == 'internetexplorer'    TimeoutException: Message: Timeout expired waiting for async script*
     Run Keyword And Expect Error    ${dep_browser}    Execute Async Javascript    var callback = arguments[arguments.length - 1]; window.setTimeout(callback, 1500);
@@ -94,16 +74,11 @@
     Set Selenium Timeout    0.5 seconds
     ${dep_browser}=    Set Variable If    '${BROWSER}'.lower() == 'ff' or '${BROWSER}'.lower() == 'firefox'    WebDriverException: Message: Detected a page unload event; async script execution does not work across page loads*    '${BROWSER}'.lower() == 'gc' or '${BROWSER}'.lower() == 'chrome'    WebDriverException: Message: javascript error: document unloaded while waiting for result*    '${BROWSER}'.lower() == 'phantomjs'
     ...    WebDriverException: Message: {"errorMessage":"Detected a page unload event; asynchronous script execution does not work across page loads.*    '${BROWSER}'.lower() == 'ie' or '${BROWSER}'.lower().replace(' ', '') == 'internetexplorer'    WebDriverException: Message: Page reload detected during async script*
->>>>>>> 520031ab
     Run Keyword And Expect Error    ${dep_browser}    Execute Async Javascript    window.location = 'javascript/dynamic';
 
 Should Catch Errors When Executing Initial Script
     ${dep_browser}=    Set Variable If    '${BROWSER}'.lower() == 'ff' or '${BROWSER}'.lower() == 'firefox'    WebDriverException: Message: you should catch this!*    '${BROWSER}'.lower() == 'gc' or '${BROWSER}'.lower() == 'chrome'    WebDriverException: Message: javascript error: you should catch this!*    '${BROWSER}'.lower() == 'phantomjs'
-<<<<<<< HEAD
-    ...    WebDriverException: Message: u'{"errorMessage":"you should catch this!*    '${BROWSER}'.lower() == 'ie' or '${BROWSER}'.lower().replace(' ', '') == 'internetexplorer'    WebDriverException: Message: u'JavaScript error in async script.*
-=======
     ...    WebDriverException: Message: {"errorMessage":"you should catch this!*    '${BROWSER}'.lower() == 'ie' or '${BROWSER}'.lower().replace(' ', '') == 'internetexplorer'    WebDriverException: Message: JavaScript error in async script.*
->>>>>>> 520031ab
     Run Keyword And Expect Error    ${dep_browser}    Execute Async Javascript    throw Error('you should catch this!');
     #TODO Implement Selenium asynchronous javascript test
     #Should Be Able To Execute Asynchronous Scripts
