*** Settings ***
<<<<<<< HEAD
=======
Documentation     Tests contents
>>>>>>> eda046eb
Test Setup        Go To Front Page
Default Tags      assertions
Resource          ../resource.robot

*** Test Cases ***
Location Should Be
    [Documentation]    LOG 2:3 Current location is '${FRONT PAGE}'.
    Location Should Be    ${FRONT PAGE}
    Run Keyword And Expect Error    Location should have been 'non existing' but was '${FRONT PAGE}'
    ...    Location Should Be    non existing

Location Should Contain
    [Documentation]    LOG 2:3 Current location contains 'html'.
    Location Should Contain    html
    Run Keyword And Expect Error
    ...    Location should have contained 'not a location' but it was '${FRONT PAGE}'.
    ...    Location Should Contain    not a location

Title Should Be
    [Documentation]    LOG 2:3 Page title is '(root)/index.html'.
    Title Should Be    (root)/index.html
    Run Keyword And Expect Error    Title should have been 'not a title' but was '(root)/index.html'
    ...    Title Should Be    not a title

Page Should Contain
    [Documentation]    LOG 2:5 Current page contains text 'needle'.
    ...    LOG 4.1:10 REGEXP: (?i)<html .*</html>
    Page Should Contain    needle
    Page Should Contain    This is the haystack
    Run Keyword And Expect Error    Page should have contained text 'non existing text' but did not
    ...    Page Should Contain    non existing text

Page Should Contain With Custom Log Level
    [Documentation]    LOG 2.1:10 DEBUG REGEXP: (?i)<html .*</html>
    Run Keyword And Expect Error    Page should have contained text 'non existing text' but did not
    ...    Page Should Contain    non existing text    DEBUG

Page Should Contain With Disabling Source Logging
    [Documentation]    LOG 3:2 NONE
    Set Log Level    INFO
    Run Keyword And Expect Error    Page should have contained text 'non existing text' but did not
    ...    Page Should Contain    non existing text    loglevel=NONE
    [Teardown]    Set Log Level    DEBUG

Page Should Contain With Frames
    [Documentation]    Page Should Contain With Frames
    [Setup]    Go To Page "frames/frameset.html"
    Page Should Contain    You're looking at right.

Page Should Not Contain
    [Documentation]    LOG 2:8 Current page does not contain text 'non existing text'.
    ...    LOG 3.1:7 REGEXP: (?i)<html .*</html>
    Page Should Not Contain    non existing text
    Run Keyword And Expect Error    Page should not have contained text 'needle'
    ...    Page Should Not Contain    needle

Page Should Not Contain With Custom Log Level
    [Documentation]    LOG 2.1:7 DEBUG REGEXP: (?i)<html .*</html>
    Run Keyword And Expect Error    Page should not have contained text 'needle'
    ...    Page Should Not Contain    needle    DEBUG

Page Should Not Contain With Disabling Source Logging
    [Documentation]    LOG 3:2 NONE
    Set Log Level    INFO
    Run Keyword And Expect Error    Page should not have contained text 'needle'
    ...    Page Should Not Contain    needle    loglevel=NONE
    [Teardown]    Set Log Level    DEBUG

Page Should Contain Element
    [Documentation]    Page Should Contain Element
    Page Should Contain Element    some_id
    Run Keyword And Expect Error    Page should have contained element 'non-existent' but did not
    ...    Page Should Contain Element    non-existent

Page Should Contain Element With Custom Message
    [Documentation]    Page Should Contain Element With Custom Message
    Run Keyword And Expect Error    Custom error message    Page Should Contain Element
    ...    invalid    Custom error message

Page Should Contain Element With Disabling Source Logging
    [Documentation]    LOG 3:2 NONE
    Set Log Level    INFO
    Run Keyword And Expect Error    Page should have contained element 'non-existent' but did not
    ...    Page Should Contain Element    non-existent    loglevel=NONE
    [Teardown]    Set Log Level    DEBUG

Page Should Not Contain Element
    [Documentation]    Page Should Not Contain Element
    Page Should Not Contain Element    non-existent
    Run Keyword And Expect Error    Page should not have contained element 'some_id'
    ...    Page Should Not Contain Element    some_id

Page Should Not Contain Element With Disabling Source Logging
    [Documentation]    LOG 3:2 NONE
    Set Log Level    INFO
    Run Keyword And Expect Error    Page should not have contained element 'some_id'
    ...    Page Should Not Contain Element    some_id    loglevel=NONE
    [Teardown]    Set Log Level    DEBUG

Element Should Contain
    [Documentation]    Element Should Contain
    Element Should Contain    some_id    This text is inside an identified element
    Run Keyword And Expect Error
    ...    Element 'some_id' should have contained text 'non existing text' but its text was 'This text is inside an identified element'.
    ...    Element Should Contain    some_id    non existing text
    Run Keyword And Expect Error
    ...    ValueError: Element locator 'missing_id' did not match any elements.
    ...    Element Should Contain    missing_id    This should report missing element.

Element Should Not Contain
    [Documentation]    Element Should Not Contain
    Element Should Not Contain    some_id    This text is not inside an identified element
    Element Should Not Contain    some_id    elementypo
    Run Keyword And Expect Error
    ...    Element 'some_id' should not contain text 'This text is inside an identified element' but it did.
    ...    Element Should Not Contain    some_id    This text is inside an identified element
    Run Keyword And Expect Error
    ...    ValueError: Element locator 'missing_id' did not match any elements.
    ...    Element Should Not Contain    missing_id    This should report missing element.

Element Text Should Be
    [Documentation]    Element Text Should Be
    Element Text Should Be    some_id    This text is inside an identified element
    Run Keyword And Expect Error
    ...    The text of element 'some_id' should have been 'inside' but in fact it was 'This text is inside an identified element'.
    ...    Element Text Should Be    some_id    inside

Get Text
    [Documentation]    Get Text
    ${str} =    Get Text    some_id
    Should Match    ${str}    This text is inside an identified element
    Run Keyword And Expect Error
    ...    ValueError: Element locator 'missing_id' did not match any elements.
    ...    Get Text    missing_id

Element Should Be Visible
    [Documentation]    Element Should Be Visible
    [Setup]    Go To Page "visibility.html"
    Element Should Be Visible    i_am_visible
    Run Keyword And Expect Error    The element 'i_am_hidden' should be visible, but it is not.
    ...    Element Should Be Visible    i_am_hidden

Element Should Not Be Visible
    [Documentation]    Element Should Not Be Visible
    [Setup]    Go To Page "visibility.html"
    Element Should Not Be Visible    i_am_hidden
    Run Keyword And Expect Error    The element 'i_am_visible' should not be visible, but it is.
    ...    Element Should Not Be Visible    i_am_visible

Page Should Contain Checkbox
    [Documentation]    LOG 2:5 Current page contains checkbox 'can_send_email'.
    [Setup]    Go To Page "forms/prefilled_email_form.html"
    Page Should Contain Checkbox    can_send_email
    Page Should Contain Checkbox    xpath=//input[@type='checkbox' and @name='can_send_sms']
    Run Keyword And Expect Error    Page should have contained checkbox 'non-existing' but did not
    ...    Page Should Contain Checkbox    non-existing

Page Should Not Contain Checkbox
    [Documentation]    LOG 2:5 Current page does not contain checkbox 'non-existing'.
    [Setup]    Go To Page "forms/prefilled_email_form.html"
    Page Should Not Contain Checkbox    non-existing
    Run Keyword And Expect Error    Page should not have contained checkbox 'can_send_email'
    ...    Page Should Not Contain Checkbox    can_send_email

Page Should Contain Radio Button
    [Documentation]    Page Should Contain Radio Button
    [Setup]    Go To Page "forms/prefilled_email_form.html"
    Page Should Contain Radio Button    sex
    Page Should Contain Radio Button    xpath=//input[@type="radio" and @value="male"]
    Run Keyword And Expect Error    Page should have contained radio button 'non-existing' but did not
    ...    Page Should Contain Radio Button    non-existing

Page Should Not Contain Radio Button
    [Documentation]    Page Should Not Contain Radio Button
    [Setup]    Go To Page "forms/prefilled_email_form.html"
    Page Should Not Contain Radio Button    non-existing
    Run Keyword And Expect Error    Page should not have contained radio button 'sex'
    ...    Page Should Not Contain Radio Button    sex

Page Should Contain Image
    [Documentation]    Page Should Contain Image
    [Setup]    Go To Page "links.html"
    Page Should contain Image    image.jpg
    Run Keyword And Expect Error    Page should have contained image 'non-existent' but did not
    ...    Page Should contain Image    non-existent

Page Should Not Contain Image
    [Documentation]    Page Should Not Contain Image
    [Setup]    Go To Page "links.html"
    Page Should not contain Image    non-existent
    Run Keyword And Expect Error    Page should not have contained image 'image.jpg'
    ...    Page Should not contain Image    image.jpg

Page Should Contain Link
    [Documentation]    Page Should Contain Link
    [Setup]    Go To Page "links.html"
    Page Should contain link    Relative
    Page Should contain link    sub/index.html
    Run Keyword And Expect Error    Page should have contained link 'non-existent' but did not
    ...    Page Should contain link    non-existent

Page Should Not Contain Link
    [Documentation]    Page Should Not Contain Link
    [Setup]    Go To Page "links.html"
    Page Should not contain link    non-existent
    Run Keyword And Expect Error    Page should not have contained link 'Relative'
    ...    Page Should not contain link    Relative

Page Should Contain List
    [Documentation]    Page Should Contain List
    [Setup]    Go To Page "forms/prefilled_email_form.html"
    Page should Contain List    possible_channels
    Run Keyword And Expect Error    Page should have contained list 'non-existing' but did not
    ...    Page Should Contain List    non-existing

Page Should Not Contain List
    [Documentation]    Page Should Not Contain List
    [Setup]    Go To Page "forms/prefilled_email_form.html"
    Page Should Not Contain List    non-existing
    Run Keyword And Expect Error    Page should not have contained list 'possible_channels'
    ...    Page Should Not Contain List    possible_channels

Page Should Contain TextField
    [Documentation]    Page Should Contain TextField
    [Setup]    Go To Page "forms/prefilled_email_form.html"
    Page Should Contain Text Field    name
    Page Should Contain Text Field    xpath=//input[@type='text' and @name='email']
    Run Keyword And Expect Error    Page should have contained text field 'non-existing' but did not
    ...    Page Should Contain Text Field    non-existing

Page Should Not Contain Text Field
    [Documentation]    Page Should Not Contain Text Field
    [Setup]    Go To Page "forms/prefilled_email_form.html"
    Page Should Not Contain Text Field    non-existing
    Run Keyword And Expect Error    Page should not have contained text field 'name'
    ...    Page Should Not Contain Text Field    name

TextField Should Contain
    [Documentation]    LOG 2:7 Text field 'name' contains text ''.
    [Setup]    Go To Page "forms/email_form.html"
    TextField Should contain    name    ${EMPTY}
    Input Text    name    my name
    TextField Should contain    name    my name
<<<<<<< HEAD
    Run Keyword And Expect Error    Text field 'name' should have contained text 'non-existing' but it contained 'my name'    TextField Should contain    name    non-existing
    Clear Element Text    name
    TextField Should contain    name    ${EMPTY}
=======
    Run Keyword And Expect Error
    ...    Text field 'name' should have contained text 'non-existing' but it contained 'my name'
    ...    TextField Should contain    name    non-existing
>>>>>>> eda046eb

TextField Value Should Be
    [Documentation]    LOG 2:7 Content of text field 'name' is ''.
    [Setup]    Go To Page "forms/email_form.html"
    textfield Value Should Be    name    ${EMPTY}
    Input Text    name    my name
    textfield Value Should Be    name    my name
<<<<<<< HEAD
    Run Keyword And Expect Error    Value of text field 'name' should have been 'non-existing' but was 'my name'    textfield Value Should Be    name    non-existing
=======
    Run Keyword And Expect Error
    ...    Value of text field 'name' should have been 'non-existing' but was 'my name'
    ...    textfield Value Should Be    name    non-existing
>>>>>>> eda046eb
    Clear Element Text    name
    Textfield Value Should Be    name    ${EMPTY}

TextArea Should Contain
<<<<<<< HEAD
    [Setup]    Go To Page "forms/email_form.html"
    TextArea Should Contain    comment    ${EMPTY}
    Input Text    comment    This is a comment.
    Run Keyword And Expect Error    Text field 'comment' should have contained text 'Hello World!' but it contained 'This is a comment.'    TextArea Should Contain    comment    Hello World!
    Clear Element Text    comment
    TextArea Should Contain    comment    ${EMPTY}

TextArea Value Should Be
    [Setup]    Go To Page "forms/email_form.html"
    TextArea Value Should Be    comment    ${EMPTY}
    Input Text    comment    This is a comment.
    Run Keyword And Expect Error    Text field 'comment' should have contained text 'Hello World!' but it contained 'This is a comment.'    TextArea Value Should Be    comment    Hello World!
=======
    [Documentation]    TextArea Should Contain
    [Setup]    Go To Page "forms/email_form.html"
    TextArea Should Contain    comment    ${EMPTY}
    Input Text    comment    This is a comment.
    Run Keyword And Expect Error
    ...    Text field 'comment' should have contained text 'Hello World!' but it contained 'This is a comment.'
    ...    TextArea Should Contain    comment    Hello World!

TextArea Value Should Be
    [Documentation]    TextArea Value Should Be
    [Setup]    Go To Page "forms/email_form.html"
    TextArea Value Should Be    comment    ${EMPTY}
    Input Text    comment    This is a comment.
    Run Keyword And Expect Error
    ...    Text field 'comment' should have contained text 'Hello World!' but it contained 'This is a comment.'
    ...    TextArea Value Should Be    comment    Hello World!
>>>>>>> eda046eb
    Clear Element Text    comment
    TextArea Value Should Be    comment    ${EMPTY}

Page Should Contain Button
    [Documentation]    Page Should Contain Button
    [Setup]    Go To Page "forms/buttons.html"
    Page Should Contain Button    button
    Page Should Contain Button    Sisään
    Page Should Contain Button    Get In
    Page Should Contain Button    xpath=//button[@type="submit"]
    Page Should Contain Button    Ulos
    Page Should Contain Button    xpath=//input[@type="submit"]
    Page Should Contain Button    Act!
    Page Should Contain Button    xpath=//input[@type="button"]
    Run Keyword And Expect Error    Page should have contained button 'non-existing' but did not
    ...    Page Should Contain Button    non-existing

Page Should Not Contain Button In Button Tag
    [Documentation]    Page Should Not Contain Button In Button Tag
    [Setup]    Go To Page "forms/buttons.html"
    Page Should Not Contain Button    invalid
    Run Keyword And Expect Error    Page should not have contained button 'button'
    ...    Page Should Not Contain Button    button

Page Should Not Contain Button In Input Tag
    [Documentation]    Page Should Not Contain Button In Input Tag
    [Setup]    Go To Page "forms/buttons.html"
    Page Should Not Contain Button    invalid
    Run Keyword And Expect Error    Page should not have contained input 'Act!'
    ...    Page Should Not Contain Button    Act!

Get All Links
    [Documentation]    Get All Links
    [Setup]    Go To Page "links.html"
    ${links}=    Get All Links
    Length Should Be    ${links}    19
    List Should Contain Value    ${links}    bold_id

Xpath Should Match X Times
    [Documentation]    Xpath Should Match X Times
    [Setup]    Go To Page "forms/login.html"
    Xpath Should Match X Times    //input[@type="text"]    1
    Xpath Should Match X Times    //input[@type="text"]    ${1}
    Run Keyword And Expect Error
    ...    Xpath //input[@type="text"] should have matched 2 times but matched 1 times
    ...    Xpath Should Match X Times    //input[@type="text"]    2

Locator Should Match X Times
<<<<<<< HEAD
=======
    [Documentation]    Locator Should Match X Times
>>>>>>> eda046eb
    [Setup]    Go To Page "links.html"
    Locator Should Match X Times    link=Link    2
    Locator Should Match X Times    link=Missing Link    0<|MERGE_RESOLUTION|>--- conflicted
+++ resolved
@@ -1,8 +1,5 @@
 *** Settings ***
-<<<<<<< HEAD
-=======
 Documentation     Tests contents
->>>>>>> eda046eb
 Test Setup        Go To Front Page
 Default Tags      assertions
 Resource          ../resource.robot
@@ -246,15 +243,9 @@
     TextField Should contain    name    ${EMPTY}
     Input Text    name    my name
     TextField Should contain    name    my name
-<<<<<<< HEAD
-    Run Keyword And Expect Error    Text field 'name' should have contained text 'non-existing' but it contained 'my name'    TextField Should contain    name    non-existing
-    Clear Element Text    name
-    TextField Should contain    name    ${EMPTY}
-=======
     Run Keyword And Expect Error
     ...    Text field 'name' should have contained text 'non-existing' but it contained 'my name'
     ...    TextField Should contain    name    non-existing
->>>>>>> eda046eb
 
 TextField Value Should Be
     [Documentation]    LOG 2:7 Content of text field 'name' is ''.
@@ -262,31 +253,13 @@
     textfield Value Should Be    name    ${EMPTY}
     Input Text    name    my name
     textfield Value Should Be    name    my name
-<<<<<<< HEAD
-    Run Keyword And Expect Error    Value of text field 'name' should have been 'non-existing' but was 'my name'    textfield Value Should Be    name    non-existing
-=======
     Run Keyword And Expect Error
     ...    Value of text field 'name' should have been 'non-existing' but was 'my name'
     ...    textfield Value Should Be    name    non-existing
->>>>>>> eda046eb
     Clear Element Text    name
     Textfield Value Should Be    name    ${EMPTY}
 
 TextArea Should Contain
-<<<<<<< HEAD
-    [Setup]    Go To Page "forms/email_form.html"
-    TextArea Should Contain    comment    ${EMPTY}
-    Input Text    comment    This is a comment.
-    Run Keyword And Expect Error    Text field 'comment' should have contained text 'Hello World!' but it contained 'This is a comment.'    TextArea Should Contain    comment    Hello World!
-    Clear Element Text    comment
-    TextArea Should Contain    comment    ${EMPTY}
-
-TextArea Value Should Be
-    [Setup]    Go To Page "forms/email_form.html"
-    TextArea Value Should Be    comment    ${EMPTY}
-    Input Text    comment    This is a comment.
-    Run Keyword And Expect Error    Text field 'comment' should have contained text 'Hello World!' but it contained 'This is a comment.'    TextArea Value Should Be    comment    Hello World!
-=======
     [Documentation]    TextArea Should Contain
     [Setup]    Go To Page "forms/email_form.html"
     TextArea Should Contain    comment    ${EMPTY}
@@ -303,7 +276,6 @@
     Run Keyword And Expect Error
     ...    Text field 'comment' should have contained text 'Hello World!' but it contained 'This is a comment.'
     ...    TextArea Value Should Be    comment    Hello World!
->>>>>>> eda046eb
     Clear Element Text    comment
     TextArea Value Should Be    comment    ${EMPTY}
 
@@ -352,10 +324,7 @@
     ...    Xpath Should Match X Times    //input[@type="text"]    2
 
 Locator Should Match X Times
-<<<<<<< HEAD
-=======
     [Documentation]    Locator Should Match X Times
->>>>>>> eda046eb
     [Setup]    Go To Page "links.html"
     Locator Should Match X Times    link=Link    2
     Locator Should Match X Times    link=Missing Link    0