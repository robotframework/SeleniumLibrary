*** Settings ***
Test Setup        Go To Front Page
Default Tags      assertions
Resource          ../resource.robot

*** Test Cases ***
Location Should Be
    [Documentation]  LOG 2:3 Current location is '${FRONT PAGE}'.
    Location Should Be  ${FRONT PAGE}
    Run Keyword And Expect Error  Location should have been 'non existing' but was '${FRONT PAGE}'  Location Should Be  non existing

Location Should Contain
    [Documentation]  LOG 2:3 Current location contains 'html'.
    Location Should Contain  html
    Run Keyword And Expect Error  Location should have contained 'not a location' but it was '${FRONT PAGE}'.  Location Should Contain  not a location

Title Should Be
    [Documentation]  LOG 2:3 Page title is '(root)/index.html'.
    Title Should Be  (root)/index.html
    Run Keyword And Expect Error  Title should have been 'not a title' but was '(root)/index.html'  Title Should Be  not a title

Page Should Contain
    [Documentation]  LOG 2:5 Current page contains text 'needle'. LOG 4.1:10 REGEXP: (?i)<html .*</html>
    Page Should Contain  needle
    Page Should Contain  This is the haystack
    Run Keyword And Expect Error  Page should have contained text 'non existing text' but did not  Page Should Contain  non existing text

Page Should Contain With Custom Log Level
    [Documentation]  LOG 2.1:10 DEBUG REGEXP: (?i)<html .*</html>
    Run Keyword And Expect Error  Page should have contained text 'non existing text' but did not  Page Should Contain  non existing text  DEBUG

Page Should Contain With Disabling Source Logging
    [Documentation]  LOG 3:2 NONE
    Set Log Level  INFO
    Run Keyword And Expect Error  Page should have contained text 'non existing text' but did not  Page Should Contain  non existing text  loglevel=NONE
    [Teardown]  Set Log Level  DEBUG

Page Should Contain With Frames
    [Setup]  Go To Page "frames/frameset.html"
    Page Should Contain  You're looking at right.

Page Should Not Contain
    [Documentation]  LOG 2:8 Current page does not contain text 'non existing text'. LOG 3.1:7 REGEXP: (?i)<html .*</html>
    Page Should Not Contain  non existing text
    Run Keyword And Expect Error  Page should not have contained text 'needle'  Page Should Not Contain  needle

Page Should Not Contain With Custom Log Level
    [Documentation]  LOG 2.1:7 DEBUG REGEXP: (?i)<html .*</html>
    Run Keyword And Expect Error  Page should not have contained text 'needle'  Page Should Not Contain  needle  DEBUG

Page Should Not Contain With Disabling Source Logging
    [Documentation]  LOG 3:2 NONE
    Set Log Level  INFO
    Run Keyword And Expect Error  Page should not have contained text 'needle'  Page Should Not Contain  needle  loglevel=NONE
    [Teardown]  Set Log Level  DEBUG

Page Should Contain Element
    Page Should Contain Element  some_id
    Run Keyword And Expect Error  Page should have contained element 'non-existent' but did not  Page Should Contain Element  non-existent

Page Should Contain Element With Custom Message
    Run Keyword And Expect Error  Custom error message  Page Should Contain Element  invalid  Custom error message

Page Should Contain Element With Disabling Source Logging
    [Documentation]  LOG 3:2 NONE
    Set Log Level  INFO
    Run Keyword And Expect Error  Page should have contained element 'non-existent' but did not  Page Should Contain Element  non-existent  loglevel=NONE
    [Teardown]  Set Log Level  DEBUG

Page Should Not Contain Element
    Page Should Not Contain Element  non-existent
    Run Keyword And Expect Error  Page should not have contained element 'some_id'  Page Should Not Contain Element  some_id

Page Should Not Contain Element With Disabling Source Logging
    [Documentation]  LOG 3:2 NONE
    Set Log Level  INFO
    Run Keyword And Expect Error  Page should not have contained element 'some_id'  Page Should Not Contain Element  some_id  loglevel=NONE
    [Teardown]  Set Log Level  DEBUG

Element Should Contain
    Element Should Contain  some_id  This text is inside an identified element
    Run Keyword And Expect Error  Element 'some_id' should have contained text 'non existing text' but its text was 'This text is inside an identified element'.  Element Should Contain  some_id  non existing text
    Run Keyword And Expect Error  ValueError: Element locator 'missing_id' did not match any elements.  Element Should Contain  missing_id  This should report missing element.

Element Should Not Contain
    Element Should Not Contain  some_id  This text is not inside an identified element
    Element Should Not Contain  some_id  elementypo
    Run Keyword And Expect Error  Element 'some_id' should not contain text 'This text is inside an identified element' but it did.  Element Should Not Contain  some_id  This text is inside an identified element
    Run Keyword And Expect Error  ValueError: Element locator 'missing_id' did not match any elements.  Element Should Not Contain  missing_id  This should report missing element.

Element Text Should Be
    Element Text Should Be  some_id  This text is inside an identified element
    Run Keyword And Expect Error  The text of element 'some_id' should have been 'inside' but in fact it was 'This text is inside an identified element'.  Element Text Should Be  some_id  inside

Get Text
    ${str} =  Get Text  some_id
    Should Match  ${str}  This text is inside an identified element
    Run Keyword And Expect Error  ValueError: Element locator 'missing_id' did not match any elements.  Get Text  missing_id

Element Should Be Visible
    [Setup]  Go To Page "visibility.html"
    Element Should Be Visible  i_am_visible
    Run Keyword And Expect Error  The element 'i_am_hidden' should be visible, but it is not.  Element Should Be Visible  i_am_hidden

Element Should Not Be Visible
    [Setup]  Go To Page "visibility.html"
    Element Should Not Be Visible  i_am_hidden
    Run Keyword And Expect Error  The element 'i_am_visible' should not be visible, but it is.  Element Should Not Be Visible  i_am_visible

Page Should Contain Checkbox
    [Documentation]  LOG 2:5 Current page contains checkbox 'can_send_email'.
    [Setup]  Go To Page "forms/prefilled_email_form.html"
    Page Should Contain Checkbox  can_send_email
    Page Should Contain Checkbox  xpath=//input[@type='checkbox' and @name='can_send_sms']
    Run Keyword And Expect Error  Page should have contained checkbox 'non-existing' but did not  Page Should Contain Checkbox  non-existing

Page Should Not Contain Checkbox
    [Documentation]  LOG 2:5 Current page does not contain checkbox 'non-existing'.
    [Setup]  Go To Page "forms/prefilled_email_form.html"
    Page Should Not Contain Checkbox  non-existing
    Run Keyword And Expect Error  Page should not have contained checkbox 'can_send_email'  Page Should Not Contain Checkbox  can_send_email

Page Should Contain Radio Button
    [Setup]  Go To Page "forms/prefilled_email_form.html"
    Page Should Contain Radio Button  sex
    Page Should Contain Radio Button  xpath=//input[@type="radio" and @value="male"]
    Run Keyword And Expect Error  Page should have contained radio button 'non-existing' but did not  Page Should Contain Radio Button  non-existing

Page Should Not Contain Radio Button
    [Setup]  Go To Page "forms/prefilled_email_form.html"
    Page Should Not Contain Radio Button  non-existing
    Run Keyword And Expect Error  Page should not have contained radio button 'sex'  Page Should Not Contain Radio Button  sex

Page Should Contain Image
    [Setup]  Go To Page "links.html"
    Page Should contain Image  image.jpg
    Run Keyword And Expect Error  Page should have contained image 'non-existent' but did not  Page Should contain Image  non-existent

Page Should Not Contain Image
    [Setup]  Go To Page "links.html"
    Page Should not contain Image  non-existent
    Run Keyword And Expect Error  Page should not have contained image 'image.jpg'  Page Should not contain Image  image.jpg

Page Should Contain Link
    [Setup]  Go To Page "links.html"
    Page Should contain link  Relative
    Page Should contain link  sub/index.html
    Run Keyword And Expect Error  Page should have contained link 'non-existent' but did not  Page Should contain link  non-existent

Page Should Not Contain Link
    [Setup]  Go To Page "links.html"
    Page Should not contain link  non-existent
    Run Keyword And Expect Error  Page should not have contained link 'Relative'  Page Should not contain link  Relative

Page Should Contain List
    [Setup]  Go To Page "forms/prefilled_email_form.html"
    Page should Contain List  possible_channels
    Run Keyword And Expect Error  Page should have contained list 'non-existing' but did not  Page Should Contain List  non-existing

Page Should Not Contain List
    [Setup]  Go To Page "forms/prefilled_email_form.html"
    Page Should Not Contain List  non-existing
    Run Keyword And Expect Error  Page should not have contained list 'possible_channels'  Page Should Not Contain List  possible_channels

Page Should Contain TextField
    [Setup]  Go To Page "forms/prefilled_email_form.html"
    Page Should Contain Text Field  name
    Page Should Contain Text Field  xpath=//input[@type='text' and @name='email']
    Run Keyword And Expect Error  Page should have contained text field 'non-existing' but did not  Page Should Contain Text Field  non-existing

Page Should Not Contain Text Field
    [Setup]  Go To Page "forms/prefilled_email_form.html"
    Page Should Not Contain Text Field  non-existing
    Run Keyword And Expect Error  Page should not have contained text field 'name'  Page Should Not Contain Text Field  name

TextField Should Contain
<<<<<<< HEAD
    [Documentation]    LOG 2:7 Text field 'name' contains text ''.
    [Setup]    Go To Page "forms/email_form.html"
    TextField Should contain    name    ${EMPTY}
    Input Text    name    my name
    TextField Should contain    name    my name
    Run Keyword And Expect Error    Text field 'name' should have contained text 'non-existing' but it contained 'my name'    TextField Should contain    name    non-existing
    Clear Element Text    name
    TextField Should contain    name    ${EMPTY}

TextField Value Should Be
    [Documentation]    LOG 2:7 Content of text field 'name' is ''.
    [Setup]    Go To Page "forms/email_form.html"
    textfield Value Should Be    name    ${EMPTY}
    Input Text    name    my name
    textfield Value Should Be    name    my name
    Run Keyword And Expect Error    Value of text field 'name' should have been 'non-existing' but was 'my name'    textfield Value Should Be    name    non-existing
    Clear Element Text    name
    Textfield Value Should Be    name    ${EMPTY}

TextArea Should Contain
    [Setup]    Go To Page "forms/email_form.html"
    TextArea Should Contain    comment    ${EMPTY}
    Input Text    comment    This is a comment.
    Run Keyword And Expect Error    Text field 'comment' should have contained text 'Hello World!' but it contained 'This is a comment.'    TextArea Should Contain    comment    Hello World!
    Clear Element Text    comment
    TextArea Should Contain    comment    ${EMPTY}

TextArea Value Should Be
    [Setup]    Go To Page "forms/email_form.html"
    TextArea Value Should Be    comment    ${EMPTY}
    Input Text    comment    This is a comment.
    Run Keyword And Expect Error    Text field 'comment' should have contained text 'Hello World!' but it contained 'This is a comment.'    TextArea Value Should Be    comment    Hello World!
    Clear Element Text    comment
    TextArea Value Should Be    comment    ${EMPTY}
=======
    [Documentation]  LOG 2:7 Text field 'name' contains text ''.
    [Setup]  Go To Page "forms/email_form.html"
    TextField Should contain  name  ${EMPTY}
    Input Text  name  my name
    TextField Should contain  name  my name
    Run Keyword And Expect Error  Text field 'name' should have contained text 'non-existing' but it contained 'my name'  TextField Should contain  name  non-existing

TextField Value Should Be
    [Documentation]  LOG 2:7 Content of text field 'name' is ''.
    [Setup]  Go To Page "forms/email_form.html"
    textfield Value Should Be  name  ${EMPTY}
    Input Text  name  my name
    textfield Value Should Be  name  my name
    Run Keyword And Expect Error  Value of text field 'name' should have been 'non-existing' but was 'my name'  textfield Value Should Be  name  non-existing
    Clear Element Text  name
    Textfield Value Should Be  name  ${EMPTY}

TextArea Should Contain
    [Setup]  Go To Page "forms/email_form.html"
    TextArea Should Contain  comment  ${EMPTY}
    Input Text  comment  This is a comment.
    Run Keyword And Expect Error
    ...  Text field 'comment' should have contained text 'Hello World!' but it contained 'This is a comment.'
    ...  TextArea Should Contain  comment  Hello World!

TextArea Value Should Be
    [Setup]  Go To Page "forms/email_form.html"
    TextArea Value Should Be  comment  ${EMPTY}
    Input Text  comment  This is a comment.
    Run Keyword And Expect Error
    ...  Text field 'comment' should have contained text 'Hello World!' but it contained 'This is a comment.'
    ...  TextArea Value Should Be  comment  Hello World!
    Clear Element Text  comment
    TextArea Value Should Be  comment  ${EMPTY}
>>>>>>> 215864c2

Page Should Contain Button
    [Setup]  Go To Page "forms/buttons.html"
    Page Should Contain Button  button
    Page Should Contain Button  Sisään
    Page Should Contain Button  Get In
    Page Should Contain Button  xpath=//button[@type="submit"]
    Page Should Contain Button  Ulos
    Page Should Contain Button  xpath=//input[@type="submit"]
    Page Should Contain Button  Act!
    Page Should Contain Button  xpath=//input[@type="button"]
    Run Keyword And Expect Error  Page should have contained button 'non-existing' but did not  Page Should Contain Button  non-existing

Page Should Not Contain Button In Button Tag
    [Setup]  Go To Page "forms/buttons.html"
    Page Should Not Contain Button  invalid
    Run Keyword And Expect Error  Page should not have contained button 'button'  Page Should Not Contain Button  button

Page Should Not Contain Button In Input Tag
    [Setup]  Go To Page "forms/buttons.html"
    Page Should Not Contain Button  invalid
    Run Keyword And Expect Error  Page should not have contained input 'Act!'  Page Should Not Contain Button  Act!

Get All Links
    [Setup]  Go To Page "links.html"
    ${links}=  Get All Links
    Length Should Be  ${links}  19
    List Should Contain Value  ${links}  bold_id

Xpath Should Match X Times
<<<<<<< HEAD
    [Setup]    Go To Page "forms/login.html"
    Xpath Should Match X Times    //input[@type="text"]    1
    Xpath Should Match X Times    //input[@type="text"]    ${1}
    Run Keyword And Expect Error    Xpath //input[@type="text"] should have matched 2 times but matched 1 times    Xpath Should Match X Times    //input[@type="text"]    2

Locator Should Match X Times
    [Setup]    Go To Page "links.html"
    Locator Should Match X Times    link=Link    2
    Locator Should Match X Times    link=Missing Link    0
=======
    [Setup]  Go To Page "forms/login.html"
    Xpath Should Match X Times  //input[@type="text"]  1
    Xpath Should Match X Times  //input[@type="text"]  ${1}
    Run Keyword And Expect Error  Xpath //input[@type="text"] should have matched 2 times but matched 1 times  Xpath Should Match X Times  //input[@type="text"]  2

Locator Should Match X Times
    [Setup]  Go To Page "links.html"
    Locator Should Match X Times  link=Link  2
    Locator Should Match X Times  link=Missing Link  0
>>>>>>> 215864c2
<|MERGE_RESOLUTION|>--- conflicted
+++ resolved
@@ -174,42 +174,6 @@
     Run Keyword And Expect Error  Page should not have contained text field 'name'  Page Should Not Contain Text Field  name
 
 TextField Should Contain
-<<<<<<< HEAD
-    [Documentation]    LOG 2:7 Text field 'name' contains text ''.
-    [Setup]    Go To Page "forms/email_form.html"
-    TextField Should contain    name    ${EMPTY}
-    Input Text    name    my name
-    TextField Should contain    name    my name
-    Run Keyword And Expect Error    Text field 'name' should have contained text 'non-existing' but it contained 'my name'    TextField Should contain    name    non-existing
-    Clear Element Text    name
-    TextField Should contain    name    ${EMPTY}
-
-TextField Value Should Be
-    [Documentation]    LOG 2:7 Content of text field 'name' is ''.
-    [Setup]    Go To Page "forms/email_form.html"
-    textfield Value Should Be    name    ${EMPTY}
-    Input Text    name    my name
-    textfield Value Should Be    name    my name
-    Run Keyword And Expect Error    Value of text field 'name' should have been 'non-existing' but was 'my name'    textfield Value Should Be    name    non-existing
-    Clear Element Text    name
-    Textfield Value Should Be    name    ${EMPTY}
-
-TextArea Should Contain
-    [Setup]    Go To Page "forms/email_form.html"
-    TextArea Should Contain    comment    ${EMPTY}
-    Input Text    comment    This is a comment.
-    Run Keyword And Expect Error    Text field 'comment' should have contained text 'Hello World!' but it contained 'This is a comment.'    TextArea Should Contain    comment    Hello World!
-    Clear Element Text    comment
-    TextArea Should Contain    comment    ${EMPTY}
-
-TextArea Value Should Be
-    [Setup]    Go To Page "forms/email_form.html"
-    TextArea Value Should Be    comment    ${EMPTY}
-    Input Text    comment    This is a comment.
-    Run Keyword And Expect Error    Text field 'comment' should have contained text 'Hello World!' but it contained 'This is a comment.'    TextArea Value Should Be    comment    Hello World!
-    Clear Element Text    comment
-    TextArea Value Should Be    comment    ${EMPTY}
-=======
     [Documentation]  LOG 2:7 Text field 'name' contains text ''.
     [Setup]  Go To Page "forms/email_form.html"
     TextField Should contain  name  ${EMPTY}
@@ -244,7 +208,6 @@
     ...  TextArea Value Should Be  comment  Hello World!
     Clear Element Text  comment
     TextArea Value Should Be  comment  ${EMPTY}
->>>>>>> 215864c2
 
 Page Should Contain Button
     [Setup]  Go To Page "forms/buttons.html"
@@ -275,17 +238,6 @@
     List Should Contain Value  ${links}  bold_id
 
 Xpath Should Match X Times
-<<<<<<< HEAD
-    [Setup]    Go To Page "forms/login.html"
-    Xpath Should Match X Times    //input[@type="text"]    1
-    Xpath Should Match X Times    //input[@type="text"]    ${1}
-    Run Keyword And Expect Error    Xpath //input[@type="text"] should have matched 2 times but matched 1 times    Xpath Should Match X Times    //input[@type="text"]    2
-
-Locator Should Match X Times
-    [Setup]    Go To Page "links.html"
-    Locator Should Match X Times    link=Link    2
-    Locator Should Match X Times    link=Missing Link    0
-=======
     [Setup]  Go To Page "forms/login.html"
     Xpath Should Match X Times  //input[@type="text"]  1
     Xpath Should Match X Times  //input[@type="text"]  ${1}
@@ -294,5 +246,4 @@
 Locator Should Match X Times
     [Setup]  Go To Page "links.html"
     Locator Should Match X Times  link=Link  2
-    Locator Should Match X Times  link=Missing Link  0
->>>>>>> 215864c2
+    Locator Should Match X Times  link=Missing Link  0