--- conflicted
+++ resolved
@@ -1,54 +1,21 @@
-<<<<<<< HEAD
-*** Settings ***
-=======
 *** Setting ***
->>>>>>> eda046eb
 Documentation     These tests must open own browser because windows opened by
 ...               earlier tests would otherwise be visible to Get Window XXX keywords
 ...               even if those windows were closed.
 Suite Setup       Open Browser To Start Page Without Testing Default Options
 Suite Teardown    Close All Browsers
 Test Setup        Go To Page "javascript/popupwindow.html"
-<<<<<<< HEAD
-Force Tags        windows
-=======
->>>>>>> eda046eb
 Resource          resource.robot
 
 *** Test Cases ***
 Popup Windows Created With Javascript
-<<<<<<< HEAD
-    #Cannot Be Executed in IE
-    #Cannot Be Executed In Chrome
-=======
     [Documentation]    Popup Windows Created With Javascript
     Cannot Be Executed in IE
->>>>>>> eda046eb
     Open Popup Window, Select It And Verify    myName
     Do Action In Popup Window And Verify
     Select Main Window And Verify
 
 Get Window Titles
-<<<<<<< HEAD
-    @{exp_titles}=    Create List    Click link to show a popup window    Original
-    Click Link    my popup
-    ${titles}=    Get Window Titles
-    :FOR    ${expected}    IN    @{exp_titles}
-    \    Should Contain    ${titles}    ${expected}
-
-Get Window Names
-    @{exp_names}=    Create List    selenium_main_app_window    myName
-    Click Link    my popup
-    ${names}=    Get Window Names
-    :FOR    ${expected}    IN    @{exp_names}
-    \    Should Contain    ${names}    ${expected}
-
-Get Window Identifiers
-    @{exp_ids}=    Create List    undefined    undefined
-    Click Link    my popup
-    ${ids}=    Get Window Identifiers
-    Should Contain    ${ids}    @{exp_ids}
-=======
     [Documentation]    Get Window Titles
     [Tags]    Known Issue - TravisCI
     ${exp_titles}=    Create List    Click link to show a popup window    Original
@@ -69,7 +36,6 @@
     Click Link    my popup
     ${ids}=    Get Window Identifiers
     Should Be Equal    ${ids}    ${exp_ids}
->>>>>>> eda046eb
 
 Get and Set Window Size
     [Documentation]    Get and Set Window Size
