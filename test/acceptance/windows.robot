--- conflicted
+++ resolved
@@ -1,8 +1,4 @@
-<<<<<<< HEAD
-=======
-<<<<<<< HEAD:test/acceptance/windows.robot
->>>>>>> 4eba5399
-*** Setting ***
+*** Settings ***
 Documentation     These tests must open own browser because windows opened by
 ...               earlier tests would otherwise be visible to Get Window XXX keywords
 ...               even if those windows were closed.
@@ -13,21 +9,6 @@
 Resource          resource.robot
 
 *** Test Cases ***
-<<<<<<< HEAD
-=======
-=======
-*Setting*
-Documentation  These tests must open own browser because windows opened by
-...  earlier tests would otherwise be visible to Get Window XXX keywords
-...  even if those windows were closed.
-Suite Setup  Open Browser To Start Page Without Testing Default Options
-Test Setup  Go To Page "javascript/popupwindow.html"
-Suite Teardown  Close All Browsers
-Resource  resource.robot
-
-*Test Cases*
->>>>>>> 5f4628bff964187aa6107f4ab9b85a3dc4e73f79:test/acceptance/windows.robot
->>>>>>> 4eba5399
 Popup Windows Created With Javascript
     #Cannot Be Executed in IE
     Cannot Be Executed In Chrome
