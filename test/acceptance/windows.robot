<<<<<<< HEAD
*** Setting ***
=======
*** Settings ***
>>>>>>> 434c247b
Documentation     These tests must open own browser because windows opened by
...               earlier tests would otherwise be visible to Get Window XXX keywords
...               even if those windows were closed.
Suite Setup       Open Browser To Start Page Without Testing Default Options
Suite Teardown    Close All Browsers
Test Setup        Go To Page "javascript/popupwindow.html"
Force Tags        windows
Resource          resource.robot

*** Test Cases ***
Popup Windows Created With Javascript
    #Cannot Be Executed in IE
<<<<<<< HEAD
    #Cannot Be Executed In Chrome
=======
    Cannot Be Executed In Chrome
>>>>>>> 434c247b
    Open Popup Window, Select It And Verify    myName
    Do Action In Popup Window And Verify
    Select Main Window And Verify

Get Window Titles
  [Tags]  Known Issue - TravisCI
  ${exp_titles}=  Create List  Click link to show a popup window  Original
  Click Link  my popup
  ${titles}=  Get Window Titles
  Should Be Equal  ${titles}  ${exp_titles}

Get Window Names
  ${exp_names}=  Create List  selenium_main_app_window  myName
  Click Link  my popup
  ${names}=  Get Window Names
  Should Be Equal  ${names}  ${exp_names}

Get Window Identifiers
  ${exp_ids}=  Create List  undefined  undefined
  Click Link  my popup
  ${ids}=  Get Window Identifiers
  Should Be Equal  ${ids}  ${exp_ids}

Get and Set Window Size
  ${win_width}=  Set Variable  ${600}
  ${win_height}=  Set Variable  ${800}
  Set Window Size  ${win_width}  ${win_height}
  ${returned_width}  ${returned_height}=  Get Window Size
  Should Be Equal  ${returned_width}  ${win_width}
  Should Be Equal  ${returned_height}  ${win_height}


Get and Set Window Position
  ${position_x}=  Set Variable  ${100}
  ${position_y}=  Set Variable  ${100}
  Set Window Position  ${position_x}  ${position_y}
  ${returned_x}  ${returned_y}=  Get Window Position
  Should Be Equal  ${position_x}  ${returned_x}
  Should Be Equal  ${position_y}  ${returned_y}

Select Window By Title After Close Window
    Cannot Be Executed in IE
    Open Popup Window, Select It And Verify    myName
    Close Popup Window And Select Main Window By Title

Get Window Titles After Close Window
    [Tags]    Known Issue - TravisCI
    Cannot Be Executed in IE
    Open Popup Window, Select It And Verify    myName
    Close Window
    ${titles}=    Get Window Titles

Select Window By Handle
  Cannot Be Executed in IE
  Click Link  my popup
  ${parent}=  Select Window  Original
  Title Should Be  Original
  ${child}=  Select Window  ${parent}
  Title Should Be  Click link to show a popup window
  Select Window  ${child}
  Close Window
  ${FromWindow}=  Select Window  ${parent}
  Title Should Be  Click link to show a popup window
  Should Be True  ${FromWindow} == None

Select Popup Window By Excluded List
  Cannot Be Executed in IE
  @{excluded_handle_list}=  List Windows
  Click Link  my popup
  ${parent}=  Select Window  ${excluded_handle_list}
  Title Should Be  Original
  Close Window
  Select Window  ${parent}
  Title Should Be  Click link to show a popup window

Select Window By Special Locator
  Cannot Be Executed in IE
  ${start}=  Select Window  self
  Click Link  my popup
  ${parent}=  Select Window  new
  Title Should Be  Original
  Should Be True  '${start}' == '${parent}'
  Close Window
  Select Window  main
  Title Should Be  Click link to show a popup window

*Keywords*
Open Popup Window, Select It And Verify
  [Arguments]  ${window_id}
  Click Link  my popup
  Select Window  ${window_id}
  Title should Be  Original

Select Main Window And Verify
  Close Window
  Select Window  main
  Title Should Be  Click link to show a popup window

Do Action In Popup Window And Verify
  Click Link  change title
  Title Should Be  Changed

Close Popup Window And Select Main Window By Title
    Close Window
    Select Window    title=Click link to show a popup window<|MERGE_RESOLUTION|>--- conflicted
+++ resolved
@@ -1,8 +1,4 @@
-<<<<<<< HEAD
-*** Setting ***
-=======
 *** Settings ***
->>>>>>> 434c247b
 Documentation     These tests must open own browser because windows opened by
 ...               earlier tests would otherwise be visible to Get Window XXX keywords
 ...               even if those windows were closed.
@@ -15,11 +11,7 @@
 *** Test Cases ***
 Popup Windows Created With Javascript
     #Cannot Be Executed in IE
-<<<<<<< HEAD
     #Cannot Be Executed In Chrome
-=======
-    Cannot Be Executed In Chrome
->>>>>>> 434c247b
     Open Popup Window, Select It And Verify    myName
     Do Action In Popup Window And Verify
     Select Main Window And Verify
