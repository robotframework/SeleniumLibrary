*** Setting ***
Documentation     These tests must open own browser because windows opened by
...               earlier tests would otherwise be visible to Get Window XXX keywords
...               even if those windows were closed.
Suite Setup       Open Browser To Start Page Without Testing Default Options
Suite Teardown    Close All Browsers
Test Setup        Go To Page "javascript/popupwindow.html"
Force Tags        windows
Resource          resource.robot

*** Test Cases ***
Popup Windows Created With Javascript
    #Cannot Be Executed in IE
    Cannot Be Executed In Chrome
    Open Popup Window, Select It And Verify    myName
    Do Action In Popup Window And Verify
    Select Main Window And Verify

Get Window Titles
<<<<<<< HEAD
    @{exp_titles}=    Create List    Click link to show a popup window    Original
    Click Link    my popup
    ${titles}=    Get Window Titles
    :FOR    ${expected}    IN    @{exp_titles}
    \    Should Contain    ${titles}    ${expected}

Get Window Names
    @{exp_names}=    Create List    selenium_main_app_window    myName
    Click Link    my popup
    ${names}=    Get Window Names
    :FOR    ${expected}    IN    @{exp_names}
    \    Should Contain    ${names}    ${expected}

Get Window Identifiers
    @{exp_ids}=    Create List    undefined    undefined
    Click Link    my popup
    ${ids}=    Get Window Identifiers
    Should Contain    ${ids}    @{exp_ids}
=======
  [Tags]  Known Issue - TravisCI
  ${exp_titles}=  Create List  Click link to show a popup window  Original
  Click Link  my popup
  ${titles}=  Get Window Titles
  Should Be Equal  ${titles}  ${exp_titles}

Get Window Names
  ${exp_names}=  Create List  selenium_main_app_window  myName
  Click Link  my popup
  ${names}=  Get Window Names
  Should Be Equal  ${names}  ${exp_names}

Get Window Identifiers
  ${exp_ids}=  Create List  undefined  undefined
  Click Link  my popup
  ${ids}=  Get Window Identifiers
  Should Be Equal  ${ids}  ${exp_ids}
>>>>>>> 215864c2

Get and Set Window Size
  ${win_width}=  Set Variable  ${600}
  ${win_height}=  Set Variable  ${800}
  Set Window Size  ${win_width}  ${win_height}
  ${returned_width}  ${returned_height}=  Get Window Size
  Should Be Equal  ${returned_width}  ${win_width}
  Should Be Equal  ${returned_height}  ${win_height}


Get and Set Window Position
  ${position_x}=  Set Variable  ${100}
  ${position_y}=  Set Variable  ${100}
  Set Window Position  ${position_x}  ${position_y}
  ${returned_x}  ${returned_y}=  Get Window Position
  Should Be Equal  ${position_x}  ${returned_x}
  Should Be Equal  ${position_y}  ${returned_y}


***Keywords***
Open Popup Window, Select It And Verify
  [Arguments]  ${window_id}
  Click Link  my popup
  Select Window  ${window_id}
  Title should Be  Original

Select Main Window And Verify
  Close Window
  Select Window  main
  Title Should Be  Click link to show a popup window

Do Action In Popup Window And Verify
  Click Link  change title
  Title Should Be  Changed<|MERGE_RESOLUTION|>--- conflicted
+++ resolved
@@ -17,26 +17,6 @@
     Select Main Window And Verify
 
 Get Window Titles
-<<<<<<< HEAD
-    @{exp_titles}=    Create List    Click link to show a popup window    Original
-    Click Link    my popup
-    ${titles}=    Get Window Titles
-    :FOR    ${expected}    IN    @{exp_titles}
-    \    Should Contain    ${titles}    ${expected}
-
-Get Window Names
-    @{exp_names}=    Create List    selenium_main_app_window    myName
-    Click Link    my popup
-    ${names}=    Get Window Names
-    :FOR    ${expected}    IN    @{exp_names}
-    \    Should Contain    ${names}    ${expected}
-
-Get Window Identifiers
-    @{exp_ids}=    Create List    undefined    undefined
-    Click Link    my popup
-    ${ids}=    Get Window Identifiers
-    Should Contain    ${ids}    @{exp_ids}
-=======
   [Tags]  Known Issue - TravisCI
   ${exp_titles}=  Create List  Click link to show a popup window  Original
   Click Link  my popup
@@ -54,7 +34,6 @@
   Click Link  my popup
   ${ids}=  Get Window Identifiers
   Should Be Equal  ${ids}  ${exp_ids}
->>>>>>> 215864c2
 
 Get and Set Window Size
   ${win_width}=  Set Variable  ${600}
