#!/usr/bin/env python

#  Copyright 2008-2012 Nokia Siemens Networks Oyj
#
#  Licensed under the Apache License, Version 2.0 (the "License");
#  you may not use this file except in compliance with the License.
#  You may obtain a copy of the License at
#
#      http://www.apache.org/licenses/LICENSE-2.0
#
#  Unless required by applicable law or agreed to in writing, software
#  distributed under the License is distributed on an "AS IS" BASIS,
#  WITHOUT WARRANTIES OR CONDITIONS OF ANY KIND, either express or implied.
#  See the License for the specific language governing permissions and
#  limitations under the License.

from __future__ import print_function
from builtins import str
from builtins import object

"""Robot Framework Test Status Checker

Usage:  statuschecker.py infile [outfile]

This tool processes Robot Framework output XML files and checks that test case
statuses and messages are as expected. Main use case is post-processing output
files got when testing Robot Framework test libraries using Robot Framework
itself.

If output file is not given, the input file is considered to be also output
file and it is edited in place.

By default all test cases are expected to 'PASS' and have no message. Changing
the expected status to 'FAIL' is done by having word 'FAIL' (in uppercase)
somewhere in the test case documentation. Expected error message must then be
given after 'FAIL'. Error message can also be specified as a regular
expression by prefixing it with string 'REGEXP:'. Testing only the beginning
of the message is possible with 'STARTS:' prefix.

This tool also allows testing the created log messages. They are specified
using a syntax 'LOG x.y:z LEVEL Actual message', which is described in detail
detail in the tool documentation.
"""

import re

from robot.result import ExecutionResult


def process_output(inpath, outpath=None):
    result = ExecutionResult(inpath)
    _process_suite(result.suite)
    result.save(outpath)
    return result.return_code

def _process_suite(suite):
    for subsuite in suite.suites:
        _process_suite(subsuite)
    for test in suite.tests:
        _process_test(test)

def _process_test(test):
    exp = _Expected(test.doc)
    _check_status(test, exp)
    if test.status == 'PASS':
        _check_logs(test, exp)

def _check_status(test, exp):
    if exp.status != test.status:
        test.status = 'FAIL'
        if exp.status == 'PASS':
            test.message = ("Test was expected to PASS but it FAILED. "
                            "Error message:\n") + test.message
        else:
            test.message = ("Test was expected to FAIL but it PASSED. "
                            "Expected message:\n") + exp.message
    elif not _message_matches(test.message, exp.message):
        test.status = 'FAIL'
        test.message = ("Wrong error message.\n\nExpected:\n%s\n\nActual:\n%s\n"
                        % (exp.message, test.message))
    elif test.status == 'FAIL':
        test.status = 'PASS'
        test.message = 'Original test failed as expected.'

def _message_matches(actual, expected):
    if actual == expected:
        return True
    if expected.startswith('REGEXP:'):
        pattern = '^%s$' % expected.replace('REGEXP:', '', 1).strip()
        if re.match(pattern, actual, re.DOTALL):
            return True
    if expected.startswith('STARTS:'):
        start = expected.replace('STARTS:', '', 1).strip()
        if actual.startswith(start):
            return True
    return False

def _check_logs(test, exp):
    for kw_indices, msg_index, level, message in exp.logs:
        try:
            kw = test.keywords[kw_indices[0]]
            for index in kw_indices[1:]:
                kw = kw.keywords[index]
        except IndexError:
            indices = '.'.join(str(i+1) for i in kw_indices)
            test.status = 'FAIL'
            test.message = ("Test '%s' does not have keyword with index '%s'"
                            % (test.name, indices))
            return
        if len(kw.messages) <= msg_index:
            if message != 'NONE':
                test.status = 'FAIL'
                test.message = ("Keyword '%s' should have had at least %d "
                                "messages" % (kw.name, msg_index+1))
        else:
            if _check_log_level(level, test, kw, msg_index):
                _check_log_message(message, test, kw, msg_index)

def _check_log_level(expected, test, kw, index):
    actual = kw.messages[index].level
    if actual == expected:
        return True
    test.status = 'FAIL'
    test.message = ("Wrong level for message %d of keyword '%s'.\n\n"
                    "Expected: %s\nActual: %s.\n%s"
                    % (index+1, kw.name, expected,
                       actual, kw.messages[index].message))
    return False

def _check_log_message(expected, test, kw, index):
    actual = kw.messages[index].message.strip()
    if _message_matches(actual, expected):
        return True
    test.status = 'FAIL'
    test.message = ("Wrong content for message %d of keyword '%s'.\n\n"
                    "Expected:\n%s\n\nActual:\n%s"
                    % (index+1, kw.name, expected, actual))
    return False


class _Expected(object):

    def __init__(self, doc):
        self.status, self.message = self._get_status_and_message(doc)
        self.logs = self._get_logs(doc)

    def _get_status_and_message(self, doc):
        if 'FAIL' in doc:
            return 'FAIL', doc.split('FAIL', 1)[1].split('LOG', 1)[0].strip()
        return 'PASS', ''

    def _get_logs(self, doc):
        logs = []
        for item in doc.split('LOG')[1:]:
            index_str, msg_str = item.strip().split(' ', 1)
            kw_indices, msg_index = self._get_indices(index_str)
            level, message = self._get_log_message(msg_str)
            logs.append((kw_indices, msg_index, level, message))
        return logs

    def _get_indices(self, index_str):
        try:
            kw_indices, msg_index = index_str.split(':')
        except ValueError:
            kw_indices, msg_index = index_str, '1'
        kw_indices = [int(index) - 1 for index in kw_indices.split('.')]
        return kw_indices, int(msg_index) - 1

    def _get_log_message(self, msg_str):
        try:
            level, message = msg_str.split(' ', 1)
            if level not in ['TRACE', 'DEBUG', 'INFO', 'WARN', 'FAIL']:
                raise ValueError
        except ValueError:
            level, message = 'INFO', msg_str
        return level, message


if __name__=='__main__':
    import sys
    import os

    if not 2 <= len(sys.argv) <= 3 or '--help' in sys.argv:
        print(__doc__)
        sys.exit(1)
    infile = sys.argv[1]
    outfile = sys.argv[2] if len(sys.argv) == 3 else None
<<<<<<< HEAD
    print("Checking {0}".format(os.path.abspath(infile)))
    rc = process_output(infile, outfile)
    if outfile:
        print("Output: {0}".format(os.path.abspath(outfile)))
=======
    print("Checking %s" % os.path.abspath(infile))
    rc = process_output(infile, outfile)
    if outfile:
        print("Output: %s" % os.path.abspath(outfile))
>>>>>>> f5229cfb
    if rc > 255:
        rc = 255
    sys.exit(rc)<|MERGE_RESOLUTION|>--- conflicted
+++ resolved
@@ -13,10 +13,6 @@
 #  WITHOUT WARRANTIES OR CONDITIONS OF ANY KIND, either express or implied.
 #  See the License for the specific language governing permissions and
 #  limitations under the License.
-
-from __future__ import print_function
-from builtins import str
-from builtins import object
 
 """Robot Framework Test Status Checker
 
@@ -138,7 +134,7 @@
     return False
 
 
-class _Expected(object):
+class _Expected:
 
     def __init__(self, doc):
         self.status, self.message = self._get_status_and_message(doc)
@@ -185,17 +181,10 @@
         sys.exit(1)
     infile = sys.argv[1]
     outfile = sys.argv[2] if len(sys.argv) == 3 else None
-<<<<<<< HEAD
-    print("Checking {0}".format(os.path.abspath(infile)))
-    rc = process_output(infile, outfile)
-    if outfile:
-        print("Output: {0}".format(os.path.abspath(outfile)))
-=======
     print("Checking %s" % os.path.abspath(infile))
     rc = process_output(infile, outfile)
     if outfile:
         print("Output: %s" % os.path.abspath(outfile))
->>>>>>> f5229cfb
     if rc > 255:
         rc = 255
     sys.exit(rc)