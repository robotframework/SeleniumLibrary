--- conflicted
+++ resolved
@@ -185,17 +185,10 @@
         sys.exit(1)
     infile = sys.argv[1]
     outfile = sys.argv[2] if len(sys.argv) == 3 else None
-<<<<<<< HEAD
-    print("Checking {0}".format(os.path.abspath(infile)))
-    rc = process_output(infile, outfile)
-    if outfile:
-        print("Output: {0}".format(os.path.abspath(outfile)))
-=======
     print("Checking %s" % os.path.abspath(infile))
     rc = process_output(infile, outfile)
     if outfile:
         print("Output: %s" % os.path.abspath(outfile))
->>>>>>> c8217c7f
     if rc > 255:
         rc = 255
     sys.exit(rc)