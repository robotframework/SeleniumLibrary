--- conflicted
+++ resolved
@@ -2,13 +2,7 @@
   <head>
     <title>(root)/links.html</title>
     <meta http-equiv="content-type" content="text/html; charset=UTF-8" />
-<<<<<<< HEAD
-    <script src="http://code.jquery.com/jquery-1.11.1.min.js" type="text/javascript"></script>
-    <!--// Fall back to a local copy of jQuery if the CDN fails -->
-    <script>window.jQuery || document.write('<script src="javascript/jquery-1.11.1.min.js"> type="text/javascript"><\/script>'))</script>
-=======
     <script src="javascript/jquery.js" type="text/javascript"></script>
->>>>>>> 7e5dbb2a
   </head>
   <body>
     <div id="div_id">
