# http://aspn.activestate.com/ASPN/Cookbook/Python/Recipe/336012

from __future__ import print_function
from future import standard_library
standard_library.install_aliases()

import http.server
import http.client
import os
import sys


class StoppableHttpRequestHandler(http.server.SimpleHTTPRequestHandler):
    """http request handler with QUIT stopping the server"""

    def do_QUIT(self):
        """send 200 OK response, and set server.stop to True"""
        self.send_response(200)
        self.end_headers()
        self.server.stop = True
        
    def do_POST(self):
        # We could also process paremeters here using something like below.
        # length = self.headers['Content-Length']
        # print(self.rfile.read(int(length)))
        self.do_GET()

    def send_head(self):
        # This is ripped directly from SimpleHTTPRequestHandler,
        # only the cookie part is added.
        """Common code for GET and HEAD commands.

        This sends the response code and MIME headers.

        Return value is either a file object (which has to be copied
        to the outputfile by the caller unless the command was HEAD,
        and must be closed by the caller under all circumstances), or
        None, in which case the caller has nothing further to do.

        """
        path = self.translate_path(self.path)
        f = None
        if os.path.isdir(path):
            if not self.path.endswith('/'):
                # redirect browser - doing basically what apache does
                self.send_response(301)
                self.send_header("Location", self.path + "/")
                self.end_headers()
                return None
            for index in "index.html", "index.htm":
                index = os.path.join(path, index)
                if os.path.exists(index):
                    path = index
                    break
            else:
                return self.list_directory(path)
        ctype = self.guess_type(path)
        try:
            f = open(path, 'rb')
        except IOError:
            self.send_error(404, "File not found")
            return None
        self.send_response(200)
        self.send_header("Content-type", ctype)
        fs = os.fstat(f.fileno())
        self.send_header("Content-Length", str(fs[6]))
        self.send_header("Last-Modified", self.date_time_string(fs.st_mtime))
        self.end_headers()
        return f


class StoppableHttpServer(http.server.HTTPServer):
    """http server that reacts to self.stop flag"""

    def serve_forever(self):
        """Handle one request at a time until stopped."""
        self.stop = False
        while not self.stop:
            self.handle_request()

def stop_server(port=7000):
    """send QUIT request to http server running on localhost:<port>"""
    conn = http.client.HTTPConnection("localhost:%d" % port)
    conn.request("QUIT", "/")
    conn.getresponse()

def start_server(port=7000):
    os.chdir(os.path.join(os.path.dirname(os.path.abspath(sys.argv[0])), '..'))
    server = StoppableHttpServer(('', port), StoppableHttpRequestHandler)
    server.serve_forever()
    
    
if __name__ == '__main__':
    if len(sys.argv) != 2 or sys.argv[1] not in [ 'start', 'stop' ]:
<<<<<<< HEAD
        print("usage: {0} start|stop".format(sys.argv[0]))
=======
        print('usage: %s start|stop' % sys.argv[0])
>>>>>>> f5229cfb
        sys.exit(1)
    if sys.argv[1] == 'start':
        start_server()
    else:
        stop_server()

<|MERGE_RESOLUTION|>--- conflicted
+++ resolved
@@ -1,16 +1,12 @@
 # http://aspn.activestate.com/ASPN/Cookbook/Python/Recipe/336012
 
-from __future__ import print_function
-from future import standard_library
-standard_library.install_aliases()
-
-import http.server
-import http.client
+import SimpleHTTPServer
+import BaseHTTPServer
+import httplib
 import os
-import sys
 
 
-class StoppableHttpRequestHandler(http.server.SimpleHTTPRequestHandler):
+class StoppableHttpRequestHandler(SimpleHTTPServer.SimpleHTTPRequestHandler):
     """http request handler with QUIT stopping the server"""
 
     def do_QUIT(self):
@@ -22,7 +18,7 @@
     def do_POST(self):
         # We could also process paremeters here using something like below.
         # length = self.headers['Content-Length']
-        # print(self.rfile.read(int(length)))
+        # print self.rfile.read(int(length))
         self.do_GET()
 
     def send_head(self):
@@ -55,8 +51,12 @@
             else:
                 return self.list_directory(path)
         ctype = self.guess_type(path)
+        if ctype.startswith('text/'):
+            mode = 'r'
+        else:
+            mode = 'rb'
         try:
-            f = open(path, 'rb')
+            f = open(path, mode)
         except IOError:
             self.send_error(404, "File not found")
             return None
@@ -69,7 +69,7 @@
         return f
 
 
-class StoppableHttpServer(http.server.HTTPServer):
+class StoppableHttpServer(BaseHTTPServer.HTTPServer):
     """http server that reacts to self.stop flag"""
 
     def serve_forever(self):
@@ -80,23 +80,21 @@
 
 def stop_server(port=7000):
     """send QUIT request to http server running on localhost:<port>"""
-    conn = http.client.HTTPConnection("localhost:%d" % port)
+    conn = httplib.HTTPConnection("localhost:%d" % port)
     conn.request("QUIT", "/")
     conn.getresponse()
 
 def start_server(port=7000):
+    import os
     os.chdir(os.path.join(os.path.dirname(os.path.abspath(sys.argv[0])), '..'))
     server = StoppableHttpServer(('', port), StoppableHttpRequestHandler)
     server.serve_forever()
     
     
 if __name__ == '__main__':
+    import sys
     if len(sys.argv) != 2 or sys.argv[1] not in [ 'start', 'stop' ]:
-<<<<<<< HEAD
-        print("usage: {0} start|stop".format(sys.argv[0]))
-=======
         print('usage: %s start|stop' % sys.argv[0])
->>>>>>> f5229cfb
         sys.exit(1)
     if sys.argv[1] == 'start':
         start_server()
