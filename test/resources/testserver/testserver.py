# http://aspn.activestate.com/ASPN/Cookbook/Python/Recipe/336012

import os
import httplib
import SimpleHTTPServer
import BaseHTTPServer
<<<<<<< HEAD
import httplib
import os
import socket
=======
>>>>>>> 22c94d64


class StoppableHttpRequestHandler(SimpleHTTPServer.SimpleHTTPRequestHandler):
    """http request handler with QUIT stopping the server"""

    def setup(self):
        SimpleHTTPServer.SimpleHTTPRequestHandler.setup(self)
        self.rfile.close()
        self.wfile.close()
        self.rfile = HttpEchoer(self.connection._sock, 'rb', self.rbufsize)
        self.wfile = HttpEchoer(self.connection._sock, 'wb', self.wbufsize)

    def do_QUIT(self):
        """send 200 OK response, and set server.stop to True"""
        self.send_response(200)
        self.end_headers()
        self.server.stop = True

    def do_POST(self):
        # We could also process paremeters here using something like below.
        # length = self.headers['Content-Length']
        # print self.rfile.read(int(length))
        self.do_GET()

    def send_head(self):
        # This is ripped directly from SimpleHTTPRequestHandler,
        # only the cookie part is added.
        """Common code for GET and HEAD commands.

        This sends the response code and MIME headers.

        Return value is either a file object (which has to be copied
        to the outputfile by the caller unless the command was HEAD,
        and must be closed by the caller under all circumstances), or
        None, in which case the caller has nothing further to do.

        """
        path = self.translate_path(self.path)
        f = None
        if os.path.isdir(path):
            if not self.path.endswith('/'):
                # redirect browser - doing basically what apache does
                self.send_response(301)
                self.send_header("Location", self.path + "/")
                self.end_headers()
                return None
            for index in "index.html", "index.htm":
                index = os.path.join(path, index)
                if os.path.exists(index):
                    path = index
                    break
            else:
                return self.list_directory(path)
        ctype = self.guess_type(path)
        if ctype.startswith('text/'):
            mode = 'r'
        else:
            mode = 'rb'
        try:
            f = open(path, mode)
        except IOError:
            self.send_error(404, "File not found")
            return None
        self.send_response(200)
        self.send_header("Content-type", ctype)
        fs = os.fstat(f.fileno())
        # chrome hangs if this server runs on windows
        # it probably waits for more data -> os.fstat() does not return correct
        # length? We are responding with HTTP 1.0 = we do not need
        # content-length header:
        # self.send_header("Content-Length", str(fs[6]))
        self.send_header("Last-Modified", self.date_time_string(fs.st_mtime))
        self.end_headers()
        return f


class StoppableHttpServer(BaseHTTPServer.HTTPServer):
    """http server that reacts to self.stop flag"""

    def serve_forever(self):
        """Handle one request at a time until stopped."""
        self.stop = False
        while not self.stop:
            self.handle_request()


<<<<<<< HEAD
class HttpEchoer(socket._fileobject):
    # echoes all HTTP traffic to a file if
    # the server output is set to a file in run_tests.py
    def read(self, size=-1):
        data = super(HttpEchoer, self).read(size)
        sys.stdout.write("-->: %s" % data)
        sys.stdout.flush()
        return data

    def readline(self, size=-1):
        data = super(HttpEchoer, self).readline(size)
        sys.stdout.write("-->: %s" % data)
        sys.stdout.flush()
        return data

    def readlines(self, sizehint=0):
        data = super(HttpEchoer, self).readlines(sizehint)
        sys.stdout.write("-->: %s" % data)
        sys.stdout.flush()
        return data

    def write(self, data):
        sys.stdout.write("<--: %s" % data)
        sys.stdout.flush()
        super(HttpEchoer, self).write(data)


=======
>>>>>>> 22c94d64
def stop_server(port=7000):
    """send QUIT request to http server running on localhost:<port>"""
    conn = httplib.HTTPConnection("localhost:%d" % port)
    conn.request("QUIT", "/")
    conn.getresponse()


def start_server(port=7000):
    import os
    os.chdir(os.path.join(os.path.dirname(os.path.abspath(sys.argv[0])), '..'))
    server = StoppableHttpServer(('', port), StoppableHttpRequestHandler)
    server.serve_forever()

if __name__ == '__main__':
    import sys
    if len(sys.argv) != 2 or sys.argv[1] not in ['start', 'stop']:
        print('usage: %s start|stop' % sys.argv[0])
        sys.exit(1)
    if sys.argv[1] == 'start':
        start_server()
    else:
        stop_server()<|MERGE_RESOLUTION|>--- conflicted
+++ resolved
@@ -4,12 +4,7 @@
 import httplib
 import SimpleHTTPServer
 import BaseHTTPServer
-<<<<<<< HEAD
-import httplib
-import os
 import socket
-=======
->>>>>>> 22c94d64
 
 
 class StoppableHttpRequestHandler(SimpleHTTPServer.SimpleHTTPRequestHandler):
@@ -96,7 +91,6 @@
             self.handle_request()
 
 
-<<<<<<< HEAD
 class HttpEchoer(socket._fileobject):
     # echoes all HTTP traffic to a file if
     # the server output is set to a file in run_tests.py
@@ -123,9 +117,7 @@
         sys.stdout.flush()
         super(HttpEchoer, self).write(data)
 
-
-=======
->>>>>>> 22c94d64
+        
 def stop_server(port=7000):
     """send QUIT request to http server running on localhost:<port>"""
     conn = httplib.HTTPConnection("localhost:%d" % port)
