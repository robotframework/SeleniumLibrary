--- conflicted
+++ resolved
@@ -22,11 +22,7 @@
     def test_no_libraries(self):
         for item in [None, "None", ""]:
             sl = SeleniumLibrary(plugins=item)
-<<<<<<< HEAD
-            self.assertEqual(len(sl.get_keyword_names()), 174)
-=======
-            self.assertEqual(len(sl.get_keyword_names()), 177)
->>>>>>> f3643eff
+            self.assertEqual(len(sl.get_keyword_names()), 178)
 
     def test_parse_library(self):
         plugin = "path.to.MyLibrary"
