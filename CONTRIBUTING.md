<<<<<<< HEAD
# Contribution guidelines

These guidelines instruct how to submit issues and contribute code to the
[Selenium2Library project](https://github.com/robotframework/Selenium2Library).
Other great ways to contribute include answering questions and participating
discussion on
[robotframework-users](https://groups.google.com/forum/#!forum/robotframework-users)
mailing list and other forums as well as spreading the word about the framework one way or
the other.


# Submitting issues

Bugs and enhancements are tracked in the
[issue tracker](https://github.com/robotframework/Selenium2Library/issues).
If you are unsure if something is a bug or is a feature worth implementing, you can
first ask on
[robotframework-users](https://groups.google.com/forum/#!forum/robotframework-users)
list. This and other similar forums, not the issue tracker, are also places where to ask
general questions.

Before submitting a new issue, it is always a good idea to check is the
same bug or enhancement already reported. If it is, please add your comments
to the existing issue instead of creating a new one.

## Reporting bugs
Explain the bug you have encountered so that others can understand it
and preferably also reproduce it. Key things to have in good bug report:

- Version information
   - Selenium2Library, Selenium and Robot Framework version
   - Browser type and version.
   - Also the driver version, example ChromeDriver version
- Steps to reproduce the problem. With more complex problems it is often a good idea
  to create a [short, self contained, correct example (SSCCE)](http://sscce.org).
- Possible error message and traceback.

Notice that all information in the issue tracker is public. Do not include
any confidential information there.

# Enhancement requests
Describe the new feature and use cases for it in as much detail as possible.
Especially with larger enhancements, be prepared to contribute the code
in form of a pull request as explained below or to pay someone for the work.
Consider also would it be better to implement this functionality as a separate
tool outside the core framework.

# Code contributions

If you have fixed a bug or implemented an enhancement, you can contribute
your changes via GitHub's pull requests. This is not restricted to code,
on the contrary, fixes and enhancements to documentation_ and tests_ alone
are also very valuable.

## Choosing something to work on
Often you already have a bug or an enhancement you want to work on in your
mind, but you can also look at the
[issue tracker](https://github.com/robotframework/Selenium2Library/issues)
to find bugs and enhancements submitted by others. The issues vary significantly
in complexity and difficulty, so you can try to find something that matches
your skill level and knowledge.

## Pull requests
On GitHub pull requests are the main mechanism to contribute code. They
are easy to use both for the contributor and for person accepting
the contribution, and with more complex contributions it is easy also
for others to join the discussion. Preconditions for creating a pull
requests are having a [GitHub account](https://github.com/),
installing [Git](https://git-scm.com) and forking the
[Selenium2Library project](https://github.com/robotframework/Selenium2Library).

GitHub has good articles explaining how to
[set up Git](https://help.github.com/articles/set-up-git/),
[fork a repository](https://help.github.com/articles/fork-a-repo/) and
[use pull requests](https://help.github.com/articles/using-pull-requests)
and we do not go through them in more detail. We do, however,
recommend to create dedicated branches for pull requests instead of creating
them based on the master branch. This is especially important if you plan to
work on multiple pull requests at the same time.

## Coding conventions
Selenium2Library uses the general Python code conventions defined in
[PEP-8](https://www.python.org/dev/peps/pep-0008/). In addition to that, we try
to write
[idiomatic Python](http://python.net/~goodger/projects/pycon/2007/idiomatic/handout.html)
and follow the
[SOLID principles](https://en.wikipedia.org/wiki/SOLID_(object-oriented_design))
with all new code. An important guideline is that the code should be clear enough that
comments are generally not needed.

Docstrings should be added to public keywords but are not generally needed in
internal code. When docstrings are added, they should follow
[PEP-257](https://www.python.org/dev/peps/pep-0257/).
See [Documentation](#documentation) section below for more details about
documentation syntax, generating docs, etc.

We are pretty picky about using whitespace. We use blank lines and whitespace
in expressions as dictated by [PEP-8](https://www.python.org/dev/peps/pep-0008/)
, but we also follow these rules:

- Indentation using spaces, not tabs.
- No trailing spaces.
- No extra empty lines at the end of the file.
- Files must end with a newline.

The above rules are good with most other code too. Any good editor or IDE
can be configured to automatically format files according to them.

## Documentation
With new features or enhancements adequate documentation is as important as the
actual functionality. Different documentation is needed depending on the issue.

The main source of documentation should be placed in to the library and
individual keywords. But enhancing the internal
[wiki](https://github.com/robotframework/Selenium2Library/wiki)
or other documentation is equally important.

- Other keywords and sections in the library introduction can be referenced
  with internal links created with backticks like \`Example Keyword\`

- When referring to arguments, argument names must use in inline code style
  created with double backticks like \`\`argument\`\`.

- Examples are recommended whenever the new keyword or enhanced functionality is
  not trivial.

- All new enhancements or changes should have a note telling when the change
  was introduced. Often adding something like ``New in Selenium2Libray 1.8.``
  is enough.

Keyword documentation can be easily created using `<doc/generate.py>`_
script. Resulting docs should be verified before the code is committed.

## Tests
When submitting a pull request with a new feature or a fix, you should
always include tests for your changes. These tests prove that your changes
work, help prevent bugs in the future, and help document what your changes
do. Depending an the change, you may need `acceptance tests`_, `unit tests`_
or both.

Make sure to run all of the tests before submitting a pull request to be sure
that your changes do not break anything. If you can, test in multiple
browsers and versions (Firefox, Chrome, IE, etc). Pull requests are also
automatically tested on `continuous integration`_.

### Acceptance tests
Most of Selenium2Library's testing is done using acceptance tests that
naturally use Robot Framework itself for testing. Every new functionality
or fix should generally get one or more acceptance tests. See
[Unit and acceptance tests](https://github.com/robotframework/Selenium2Library/blob/master/BUILD.rst#unit-and-acceptance-tests>)
for more details about creating and executing them.

### Unit tests


Unit tests are great for testing internal logic and should be added when
appropriate. For more details see
[Unit and acceptance tests](https://github.com/robotframework/Selenium2Library/blob/master/BUILD.rst#unit-and-acceptance-tests>).

## Continuous integration
Selenium2Library's continuous integration (CI) servers are visible through
[travis-ci](https://travis-ci.org/robotframework/Selenium2Library).
They automatically test all new pull request to the repository with Firefox on Python 2.6
and 2.7.

## Finalizing pull requests
Once you have code, documentation and tests ready, it is time to finalize
the pull request.

### AUTHORS.txt
If you have done any non-trivial change and would like to be credited,
add yourself to
[AUTHORS.txt](https://github.com/robotframework/Selenium2Library/blob/master/AUTHORS.txt)
file.

### Resolving conflicts
Conflicts can occur if there are new changes to the master that touch the
same code as your changes. In that case you should
[sync your fork](https://help.github.com/articles/syncing-a-fork>) and
[resolve conflicts](https://help.github.com/articles/resolving-a-merge-conflict-from-the-command-line)
to allow for an easy merge.

The most common conflicting file is the aforementioned
[AUTHORS.txt](https://github.com/robotframework/Selenium2Library/blob/master/AUTHORS.txt)
, but luckily fixing those conflicts is typically easy.

### Squashing commits
If the pull request contains multiple commits, it is recommended that you
squash them into a single commit before the pull request is merged.
See
[Squashing Github pull requests into a single commit](http://eli.thegreenplace.net/2014/02/19/squashing-github-pull-requests-into-a-single-commit)
article for more details about why and how.

Squashing is especially important if the pull request contains lots of
temporary commits and changes that have been later reverted or redone.
Squashing is not needed if the commit history is clean and individual
commits are meaningful alone.
=======
# Contribution guidelines

These guidelines instruct how to submit issues and contribute code to the
[Selenium2Library project](https://github.com/robotframework/Selenium2Library).
Other great ways to contribute include answering questions and participating
discussion on
[robotframework-users](https://groups.google.com/forum/#!forum/robotframework-users)
mailing list and other forums as well as spreading the word about the framework one way or
the other.


# Submitting issues

Bugs and enhancements are tracked in the
[issue tracker](https://github.com/robotframework/Selenium2Library/issues).
If you are unsure if something is a bug or is a feature worth implementing, you can
first ask on
[robotframework-users](https://groups.google.com/forum/#!forum/robotframework-users)
list. This and other similar forums, not the issue tracker, are also places where to ask
general questions.

Before submitting a new issue, it is always a good idea to check is the
same bug or enhancement already reported. If it is, please add your comments
to the existing issue instead of creating a new one.

## Reporting bugs
Explain the bug you have encountered so that others can understand it
and preferably also reproduce it. Key things to have in good bug report:

- Version information
   - Selenium2Library, Selenium and Robot Framework version
   - Browser type and version.
   - Also the driver version, example ChromeDriver version
- Steps to reproduce the problem. With more complex problems it is often a good idea
  to create a [short, self contained, correct example (SSCCE)](http://sscce.org).
- Possible error message and traceback.

Notice that all information in the issue tracker is public. Do not include
any confidential information there.

# Enhancement requests
Describe the new feature and use cases for it in as much detail as possible.
Especially with larger enhancements, be prepared to contribute the code
in form of a pull request as explained below or to pay someone for the work.
Consider also would it be better to implement this functionality as a separate
tool outside the core framework.

# Code contributions

If you have fixed a bug or implemented an enhancement, you can contribute
your changes via GitHub's pull requests. This is not restricted to code,
on the contrary, fixes and enhancements to documentation_ and tests_ alone
are also very valuable.

## Choosing something to work on
Often you already have a bug or an enhancement you want to work on in your
mind, but you can also look at the
[issue tracker](https://github.com/robotframework/Selenium2Library/issues)
to find bugs and enhancements submitted by others. The issues vary significantly
in complexity and difficulty, so you can try to find something that matches
your skill level and knowledge.

## Pull requests
On GitHub pull requests are the main mechanism to contribute code. They
are easy to use both for the contributor and for person accepting
the contribution, and with more complex contributions it is easy also
for others to join the discussion. Preconditions for creating a pull
requests are having a [GitHub account](https://github.com/),
installing [Git](https://git-scm.com) and forking the
[Selenium2Library project](https://github.com/robotframework/Selenium2Library).

GitHub has good articles explaining how to
[set up Git](https://help.github.com/articles/set-up-git/),
[fork a repository](https://help.github.com/articles/fork-a-repo/) and
[use pull requests](https://help.github.com/articles/using-pull-requests)
and we do not go through them in more detail. We do, however,
recommend to create dedicated branches for pull requests instead of creating
them based on the master branch. This is especially important if you plan to
work on multiple pull requests at the same time.

## Coding conventions
Selenium2Library uses the general Python code conventions defined in
[PEP-8](https://www.python.org/dev/peps/pep-0008/). In addition to that, we try
to write
[idiomatic Python](http://python.net/~goodger/projects/pycon/2007/idiomatic/handout.html)
and follow the
[SOLID principles](https://en.wikipedia.org/wiki/SOLID_(object-oriented_design))
with all new code. An important guideline is that the code should be clear enough that
comments are generally not needed.

Docstrings should be added to public keywords but are not generally needed in
internal code. When docstrings are added, they should follow
[PEP-257](https://www.python.org/dev/peps/pep-0257/).
See [Documentation](#documentation) section below for more details about
documentation syntax, generating docs, etc.

We are pretty picky about using whitespace. We use blank lines and whitespace
in expressions as dictated by [PEP-8](https://www.python.org/dev/peps/pep-0008/)
, but we also follow these rules:

- Indentation using spaces, not tabs.
- No trailing spaces.
- No extra empty lines at the end of the file.
- Files must end with a newline.

The above rules are good with most other code too. Any good editor or IDE
can be configured to automatically format files according to them.

## Documentation
With new features or enhancements adequate documentation is as important as the
actual functionality. Different documentation is needed depending on the issue.

The main source of documentation should be placed in to the library and
individual keywords. But enhancing the internal
[wiki](https://github.com/robotframework/Selenium2Library/wiki)
or other documentation is equally important.

- Other keywords and sections in the library introduction can be referenced
  with internal links created with backticks like \`Example Keyword\`

- When referring to arguments, argument names must use in inline code style
  created with double backticks like \`\`argument\`\`.

- Examples are recommended whenever the new keyword or enhanced functionality is
  not trivial.

- All new enhancements or changes should have a note telling when the change
  was introduced. Often adding something like ``New in Selenium2Libray 1.8.``
  is enough.

Keyword documentation can be easily created using `<doc/generate.py>`_
script. Resulting docs should be verified before the code is committed.

Tests
~~~~~

When submitting a pull request with a new feature or a fix, you should
always include tests for your changes. These tests prove that your changes
work, help prevent bugs in the future, and help document what your changes
do. Depending an the change, you may need `acceptance tests`_, `unit tests`_
or both.

Make sure to run all of the tests before submitting a pull request to be sure
that your changes do not break anything. If you can, test in multiple
browsers and versions (Firefox, Chrome, IE, etc). Pull requests are also
automatically tested on `continuous integration`_.

### Acceptance tests
Most of Selenium2Library's testing is done using acceptance tests that
naturally use Robot Framework itself for testing. Every new functionality
or fix should generally get one or more acceptance tests. See
[Unit and acceptance tests](https://github.com/robotframework/Selenium2Library/blob/master/BUILD.rst#unit-and-acceptance-tests>)
for more details about creating and executing them.

### Unit tests


Unit tests are great for testing internal logic and should be added when
appropriate. For more details see
[Unit and acceptance tests](https://github.com/robotframework/Selenium2Library/blob/master/BUILD.rst#unit-and-acceptance-tests>).

## Continuous integration
Selenium2Library's continuous integration (CI) servers are visible through
[travis-ci](https://travis-ci.org/robotframework/Selenium2Library).
They automatically test all new pull request to the repository with Firefox on Python 2.6
and 2.7.

## Finalizing pull requests
Once you have code, documentation and tests ready, it is time to finalize
the pull request.

### AUTHORS.txt
If you have done any non-trivial change and would like to be credited,
add yourself to
[AUTHORS.txt](https://github.com/robotframework/Selenium2Library/blob/master/AUTHORS.txt)
file.

### Resolving conflicts
Conflicts can occur if there are new changes to the master that touch the
same code as your changes. In that case you should
[sync your fork](https://help.github.com/articles/syncing-a-fork>) and
[resolve conflicts](https://help.github.com/articles/resolving-a-merge-conflict-from-the-command-line)
to allow for an easy merge.

The most common conflicting file is the aforementioned
[AUTHORS.txt](https://github.com/robotframework/Selenium2Library/blob/master/AUTHORS.txt)
, but luckily fixing those conflicts is typically easy.

### Squashing commits
If the pull request contains multiple commits, it is recommended that you
squash them into a single commit before the pull request is merged.
See
[Squashing Github pull requests into a single commit](http://eli.thegreenplace.net/2014/02/19/squashing-github-pull-requests-into-a-single-commit)
article for more details about why and how.

Squashing is especially important if the pull request contains lots of
temporary commits and changes that have been later reverted or redone.
Squashing is not needed if the commit history is clean and individual
commits are meaningful alone.
>>>>>>> 9f34ada6
<|MERGE_RESOLUTION|>--- conflicted
+++ resolved
@@ -1,399 +1,197 @@
-<<<<<<< HEAD
-# Contribution guidelines
-
-These guidelines instruct how to submit issues and contribute code to the
-[Selenium2Library project](https://github.com/robotframework/Selenium2Library).
-Other great ways to contribute include answering questions and participating
-discussion on
-[robotframework-users](https://groups.google.com/forum/#!forum/robotframework-users)
-mailing list and other forums as well as spreading the word about the framework one way or
-the other.
-
-
-# Submitting issues
-
-Bugs and enhancements are tracked in the
-[issue tracker](https://github.com/robotframework/Selenium2Library/issues).
-If you are unsure if something is a bug or is a feature worth implementing, you can
-first ask on
-[robotframework-users](https://groups.google.com/forum/#!forum/robotframework-users)
-list. This and other similar forums, not the issue tracker, are also places where to ask
-general questions.
-
-Before submitting a new issue, it is always a good idea to check is the
-same bug or enhancement already reported. If it is, please add your comments
-to the existing issue instead of creating a new one.
-
-## Reporting bugs
-Explain the bug you have encountered so that others can understand it
-and preferably also reproduce it. Key things to have in good bug report:
-
-- Version information
-   - Selenium2Library, Selenium and Robot Framework version
-   - Browser type and version.
-   - Also the driver version, example ChromeDriver version
-- Steps to reproduce the problem. With more complex problems it is often a good idea
-  to create a [short, self contained, correct example (SSCCE)](http://sscce.org).
-- Possible error message and traceback.
-
-Notice that all information in the issue tracker is public. Do not include
-any confidential information there.
-
-# Enhancement requests
-Describe the new feature and use cases for it in as much detail as possible.
-Especially with larger enhancements, be prepared to contribute the code
-in form of a pull request as explained below or to pay someone for the work.
-Consider also would it be better to implement this functionality as a separate
-tool outside the core framework.
-
-# Code contributions
-
-If you have fixed a bug or implemented an enhancement, you can contribute
-your changes via GitHub's pull requests. This is not restricted to code,
-on the contrary, fixes and enhancements to documentation_ and tests_ alone
-are also very valuable.
-
-## Choosing something to work on
-Often you already have a bug or an enhancement you want to work on in your
-mind, but you can also look at the
-[issue tracker](https://github.com/robotframework/Selenium2Library/issues)
-to find bugs and enhancements submitted by others. The issues vary significantly
-in complexity and difficulty, so you can try to find something that matches
-your skill level and knowledge.
-
-## Pull requests
-On GitHub pull requests are the main mechanism to contribute code. They
-are easy to use both for the contributor and for person accepting
-the contribution, and with more complex contributions it is easy also
-for others to join the discussion. Preconditions for creating a pull
-requests are having a [GitHub account](https://github.com/),
-installing [Git](https://git-scm.com) and forking the
-[Selenium2Library project](https://github.com/robotframework/Selenium2Library).
-
-GitHub has good articles explaining how to
-[set up Git](https://help.github.com/articles/set-up-git/),
-[fork a repository](https://help.github.com/articles/fork-a-repo/) and
-[use pull requests](https://help.github.com/articles/using-pull-requests)
-and we do not go through them in more detail. We do, however,
-recommend to create dedicated branches for pull requests instead of creating
-them based on the master branch. This is especially important if you plan to
-work on multiple pull requests at the same time.
-
-## Coding conventions
-Selenium2Library uses the general Python code conventions defined in
-[PEP-8](https://www.python.org/dev/peps/pep-0008/). In addition to that, we try
-to write
-[idiomatic Python](http://python.net/~goodger/projects/pycon/2007/idiomatic/handout.html)
-and follow the
-[SOLID principles](https://en.wikipedia.org/wiki/SOLID_(object-oriented_design))
-with all new code. An important guideline is that the code should be clear enough that
-comments are generally not needed.
-
-Docstrings should be added to public keywords but are not generally needed in
-internal code. When docstrings are added, they should follow
-[PEP-257](https://www.python.org/dev/peps/pep-0257/).
-See [Documentation](#documentation) section below for more details about
-documentation syntax, generating docs, etc.
-
-We are pretty picky about using whitespace. We use blank lines and whitespace
-in expressions as dictated by [PEP-8](https://www.python.org/dev/peps/pep-0008/)
-, but we also follow these rules:
-
-- Indentation using spaces, not tabs.
-- No trailing spaces.
-- No extra empty lines at the end of the file.
-- Files must end with a newline.
-
-The above rules are good with most other code too. Any good editor or IDE
-can be configured to automatically format files according to them.
-
-## Documentation
-With new features or enhancements adequate documentation is as important as the
-actual functionality. Different documentation is needed depending on the issue.
-
-The main source of documentation should be placed in to the library and
-individual keywords. But enhancing the internal
-[wiki](https://github.com/robotframework/Selenium2Library/wiki)
-or other documentation is equally important.
-
-- Other keywords and sections in the library introduction can be referenced
-  with internal links created with backticks like \`Example Keyword\`
-
-- When referring to arguments, argument names must use in inline code style
-  created with double backticks like \`\`argument\`\`.
-
-- Examples are recommended whenever the new keyword or enhanced functionality is
-  not trivial.
-
-- All new enhancements or changes should have a note telling when the change
-  was introduced. Often adding something like ``New in Selenium2Libray 1.8.``
-  is enough.
-
-Keyword documentation can be easily created using `<doc/generate.py>`_
-script. Resulting docs should be verified before the code is committed.
-
-## Tests
-When submitting a pull request with a new feature or a fix, you should
-always include tests for your changes. These tests prove that your changes
-work, help prevent bugs in the future, and help document what your changes
-do. Depending an the change, you may need `acceptance tests`_, `unit tests`_
-or both.
-
-Make sure to run all of the tests before submitting a pull request to be sure
-that your changes do not break anything. If you can, test in multiple
-browsers and versions (Firefox, Chrome, IE, etc). Pull requests are also
-automatically tested on `continuous integration`_.
-
-### Acceptance tests
-Most of Selenium2Library's testing is done using acceptance tests that
-naturally use Robot Framework itself for testing. Every new functionality
-or fix should generally get one or more acceptance tests. See
-[Unit and acceptance tests](https://github.com/robotframework/Selenium2Library/blob/master/BUILD.rst#unit-and-acceptance-tests>)
-for more details about creating and executing them.
-
-### Unit tests
-
-
-Unit tests are great for testing internal logic and should be added when
-appropriate. For more details see
-[Unit and acceptance tests](https://github.com/robotframework/Selenium2Library/blob/master/BUILD.rst#unit-and-acceptance-tests>).
-
-## Continuous integration
-Selenium2Library's continuous integration (CI) servers are visible through
-[travis-ci](https://travis-ci.org/robotframework/Selenium2Library).
-They automatically test all new pull request to the repository with Firefox on Python 2.6
-and 2.7.
-
-## Finalizing pull requests
-Once you have code, documentation and tests ready, it is time to finalize
-the pull request.
-
-### AUTHORS.txt
-If you have done any non-trivial change and would like to be credited,
-add yourself to
-[AUTHORS.txt](https://github.com/robotframework/Selenium2Library/blob/master/AUTHORS.txt)
-file.
-
-### Resolving conflicts
-Conflicts can occur if there are new changes to the master that touch the
-same code as your changes. In that case you should
-[sync your fork](https://help.github.com/articles/syncing-a-fork>) and
-[resolve conflicts](https://help.github.com/articles/resolving-a-merge-conflict-from-the-command-line)
-to allow for an easy merge.
-
-The most common conflicting file is the aforementioned
-[AUTHORS.txt](https://github.com/robotframework/Selenium2Library/blob/master/AUTHORS.txt)
-, but luckily fixing those conflicts is typically easy.
-
-### Squashing commits
-If the pull request contains multiple commits, it is recommended that you
-squash them into a single commit before the pull request is merged.
-See
-[Squashing Github pull requests into a single commit](http://eli.thegreenplace.net/2014/02/19/squashing-github-pull-requests-into-a-single-commit)
-article for more details about why and how.
-
-Squashing is especially important if the pull request contains lots of
-temporary commits and changes that have been later reverted or redone.
-Squashing is not needed if the commit history is clean and individual
-commits are meaningful alone.
-=======
-# Contribution guidelines
-
-These guidelines instruct how to submit issues and contribute code to the
-[Selenium2Library project](https://github.com/robotframework/Selenium2Library).
-Other great ways to contribute include answering questions and participating
-discussion on
-[robotframework-users](https://groups.google.com/forum/#!forum/robotframework-users)
-mailing list and other forums as well as spreading the word about the framework one way or
-the other.
-
-
-# Submitting issues
-
-Bugs and enhancements are tracked in the
-[issue tracker](https://github.com/robotframework/Selenium2Library/issues).
-If you are unsure if something is a bug or is a feature worth implementing, you can
-first ask on
-[robotframework-users](https://groups.google.com/forum/#!forum/robotframework-users)
-list. This and other similar forums, not the issue tracker, are also places where to ask
-general questions.
-
-Before submitting a new issue, it is always a good idea to check is the
-same bug or enhancement already reported. If it is, please add your comments
-to the existing issue instead of creating a new one.
-
-## Reporting bugs
-Explain the bug you have encountered so that others can understand it
-and preferably also reproduce it. Key things to have in good bug report:
-
-- Version information
-   - Selenium2Library, Selenium and Robot Framework version
-   - Browser type and version.
-   - Also the driver version, example ChromeDriver version
-- Steps to reproduce the problem. With more complex problems it is often a good idea
-  to create a [short, self contained, correct example (SSCCE)](http://sscce.org).
-- Possible error message and traceback.
-
-Notice that all information in the issue tracker is public. Do not include
-any confidential information there.
-
-# Enhancement requests
-Describe the new feature and use cases for it in as much detail as possible.
-Especially with larger enhancements, be prepared to contribute the code
-in form of a pull request as explained below or to pay someone for the work.
-Consider also would it be better to implement this functionality as a separate
-tool outside the core framework.
-
-# Code contributions
-
-If you have fixed a bug or implemented an enhancement, you can contribute
-your changes via GitHub's pull requests. This is not restricted to code,
-on the contrary, fixes and enhancements to documentation_ and tests_ alone
-are also very valuable.
-
-## Choosing something to work on
-Often you already have a bug or an enhancement you want to work on in your
-mind, but you can also look at the
-[issue tracker](https://github.com/robotframework/Selenium2Library/issues)
-to find bugs and enhancements submitted by others. The issues vary significantly
-in complexity and difficulty, so you can try to find something that matches
-your skill level and knowledge.
-
-## Pull requests
-On GitHub pull requests are the main mechanism to contribute code. They
-are easy to use both for the contributor and for person accepting
-the contribution, and with more complex contributions it is easy also
-for others to join the discussion. Preconditions for creating a pull
-requests are having a [GitHub account](https://github.com/),
-installing [Git](https://git-scm.com) and forking the
-[Selenium2Library project](https://github.com/robotframework/Selenium2Library).
-
-GitHub has good articles explaining how to
-[set up Git](https://help.github.com/articles/set-up-git/),
-[fork a repository](https://help.github.com/articles/fork-a-repo/) and
-[use pull requests](https://help.github.com/articles/using-pull-requests)
-and we do not go through them in more detail. We do, however,
-recommend to create dedicated branches for pull requests instead of creating
-them based on the master branch. This is especially important if you plan to
-work on multiple pull requests at the same time.
-
-## Coding conventions
-Selenium2Library uses the general Python code conventions defined in
-[PEP-8](https://www.python.org/dev/peps/pep-0008/). In addition to that, we try
-to write
-[idiomatic Python](http://python.net/~goodger/projects/pycon/2007/idiomatic/handout.html)
-and follow the
-[SOLID principles](https://en.wikipedia.org/wiki/SOLID_(object-oriented_design))
-with all new code. An important guideline is that the code should be clear enough that
-comments are generally not needed.
-
-Docstrings should be added to public keywords but are not generally needed in
-internal code. When docstrings are added, they should follow
-[PEP-257](https://www.python.org/dev/peps/pep-0257/).
-See [Documentation](#documentation) section below for more details about
-documentation syntax, generating docs, etc.
-
-We are pretty picky about using whitespace. We use blank lines and whitespace
-in expressions as dictated by [PEP-8](https://www.python.org/dev/peps/pep-0008/)
-, but we also follow these rules:
-
-- Indentation using spaces, not tabs.
-- No trailing spaces.
-- No extra empty lines at the end of the file.
-- Files must end with a newline.
-
-The above rules are good with most other code too. Any good editor or IDE
-can be configured to automatically format files according to them.
-
-## Documentation
-With new features or enhancements adequate documentation is as important as the
-actual functionality. Different documentation is needed depending on the issue.
-
-The main source of documentation should be placed in to the library and
-individual keywords. But enhancing the internal
-[wiki](https://github.com/robotframework/Selenium2Library/wiki)
-or other documentation is equally important.
-
-- Other keywords and sections in the library introduction can be referenced
-  with internal links created with backticks like \`Example Keyword\`
-
-- When referring to arguments, argument names must use in inline code style
-  created with double backticks like \`\`argument\`\`.
-
-- Examples are recommended whenever the new keyword or enhanced functionality is
-  not trivial.
-
-- All new enhancements or changes should have a note telling when the change
-  was introduced. Often adding something like ``New in Selenium2Libray 1.8.``
-  is enough.
-
-Keyword documentation can be easily created using `<doc/generate.py>`_
-script. Resulting docs should be verified before the code is committed.
-
-Tests
-~~~~~
-
-When submitting a pull request with a new feature or a fix, you should
-always include tests for your changes. These tests prove that your changes
-work, help prevent bugs in the future, and help document what your changes
-do. Depending an the change, you may need `acceptance tests`_, `unit tests`_
-or both.
-
-Make sure to run all of the tests before submitting a pull request to be sure
-that your changes do not break anything. If you can, test in multiple
-browsers and versions (Firefox, Chrome, IE, etc). Pull requests are also
-automatically tested on `continuous integration`_.
-
-### Acceptance tests
-Most of Selenium2Library's testing is done using acceptance tests that
-naturally use Robot Framework itself for testing. Every new functionality
-or fix should generally get one or more acceptance tests. See
-[Unit and acceptance tests](https://github.com/robotframework/Selenium2Library/blob/master/BUILD.rst#unit-and-acceptance-tests>)
-for more details about creating and executing them.
-
-### Unit tests
-
-
-Unit tests are great for testing internal logic and should be added when
-appropriate. For more details see
-[Unit and acceptance tests](https://github.com/robotframework/Selenium2Library/blob/master/BUILD.rst#unit-and-acceptance-tests>).
-
-## Continuous integration
-Selenium2Library's continuous integration (CI) servers are visible through
-[travis-ci](https://travis-ci.org/robotframework/Selenium2Library).
-They automatically test all new pull request to the repository with Firefox on Python 2.6
-and 2.7.
-
-## Finalizing pull requests
-Once you have code, documentation and tests ready, it is time to finalize
-the pull request.
-
-### AUTHORS.txt
-If you have done any non-trivial change and would like to be credited,
-add yourself to
-[AUTHORS.txt](https://github.com/robotframework/Selenium2Library/blob/master/AUTHORS.txt)
-file.
-
-### Resolving conflicts
-Conflicts can occur if there are new changes to the master that touch the
-same code as your changes. In that case you should
-[sync your fork](https://help.github.com/articles/syncing-a-fork>) and
-[resolve conflicts](https://help.github.com/articles/resolving-a-merge-conflict-from-the-command-line)
-to allow for an easy merge.
-
-The most common conflicting file is the aforementioned
-[AUTHORS.txt](https://github.com/robotframework/Selenium2Library/blob/master/AUTHORS.txt)
-, but luckily fixing those conflicts is typically easy.
-
-### Squashing commits
-If the pull request contains multiple commits, it is recommended that you
-squash them into a single commit before the pull request is merged.
-See
-[Squashing Github pull requests into a single commit](http://eli.thegreenplace.net/2014/02/19/squashing-github-pull-requests-into-a-single-commit)
-article for more details about why and how.
-
-Squashing is especially important if the pull request contains lots of
-temporary commits and changes that have been later reverted or redone.
-Squashing is not needed if the commit history is clean and individual
-commits are meaningful alone.
->>>>>>> 9f34ada6
+# Contribution guidelines
+
+These guidelines instruct how to submit issues and contribute code to the
+[Selenium2Library project](https://github.com/robotframework/Selenium2Library).
+Other great ways to contribute include answering questions and participating
+discussion on
+[robotframework-users](https://groups.google.com/forum/#!forum/robotframework-users)
+mailing list and other forums as well as spreading the word about the framework one way or
+the other.
+
+
+# Submitting issues
+
+Bugs and enhancements are tracked in the
+[issue tracker](https://github.com/robotframework/Selenium2Library/issues).
+If you are unsure if something is a bug or is a feature worth implementing, you can
+first ask on
+[robotframework-users](https://groups.google.com/forum/#!forum/robotframework-users)
+list. This and other similar forums, not the issue tracker, are also places where to ask
+general questions.
+
+Before submitting a new issue, it is always a good idea to check is the
+same bug or enhancement already reported. If it is, please add your comments
+to the existing issue instead of creating a new one.
+
+## Reporting bugs
+Explain the bug you have encountered so that others can understand it
+and preferably also reproduce it. Key things to have in good bug report:
+
+- Version information
+   - Selenium2Library, Selenium and Robot Framework version
+   - Browser type and version.
+   - Also the driver version, example ChromeDriver version
+- Steps to reproduce the problem. With more complex problems it is often a good idea
+  to create a [short, self contained, correct example (SSCCE)](http://sscce.org).
+- Possible error message and traceback.
+
+Notice that all information in the issue tracker is public. Do not include
+any confidential information there.
+
+# Enhancement requests
+Describe the new feature and use cases for it in as much detail as possible.
+Especially with larger enhancements, be prepared to contribute the code
+in form of a pull request as explained below or to pay someone for the work.
+Consider also would it be better to implement this functionality as a separate
+tool outside the core framework.
+
+# Code contributions
+
+If you have fixed a bug or implemented an enhancement, you can contribute
+your changes via GitHub's pull requests. This is not restricted to code,
+on the contrary, fixes and enhancements to documentation_ and tests_ alone
+are also very valuable.
+
+## Choosing something to work on
+Often you already have a bug or an enhancement you want to work on in your
+mind, but you can also look at the
+[issue tracker](https://github.com/robotframework/Selenium2Library/issues)
+to find bugs and enhancements submitted by others. The issues vary significantly
+in complexity and difficulty, so you can try to find something that matches
+your skill level and knowledge.
+
+## Pull requests
+On GitHub pull requests are the main mechanism to contribute code. They
+are easy to use both for the contributor and for person accepting
+the contribution, and with more complex contributions it is easy also
+for others to join the discussion. Preconditions for creating a pull
+requests are having a [GitHub account](https://github.com/),
+installing [Git](https://git-scm.com) and forking the
+[Selenium2Library project](https://github.com/robotframework/Selenium2Library).
+
+GitHub has good articles explaining how to
+[set up Git](https://help.github.com/articles/set-up-git/),
+[fork a repository](https://help.github.com/articles/fork-a-repo/) and
+[use pull requests](https://help.github.com/articles/using-pull-requests)
+and we do not go through them in more detail. We do, however,
+recommend to create dedicated branches for pull requests instead of creating
+them based on the master branch. This is especially important if you plan to
+work on multiple pull requests at the same time.
+
+## Coding conventions
+Selenium2Library uses the general Python code conventions defined in
+[PEP-8](https://www.python.org/dev/peps/pep-0008/). In addition to that, we try
+to write
+[idiomatic Python](http://python.net/~goodger/projects/pycon/2007/idiomatic/handout.html)
+and follow the
+[SOLID principles](https://en.wikipedia.org/wiki/SOLID_(object-oriented_design))
+with all new code. An important guideline is that the code should be clear enough that
+comments are generally not needed.
+
+Docstrings should be added to public keywords but are not generally needed in
+internal code. When docstrings are added, they should follow
+[PEP-257](https://www.python.org/dev/peps/pep-0257/).
+See [Documentation](#documentation) section below for more details about
+documentation syntax, generating docs, etc.
+
+We are pretty picky about using whitespace. We use blank lines and whitespace
+in expressions as dictated by [PEP-8](https://www.python.org/dev/peps/pep-0008/)
+, but we also follow these rules:
+
+- Indentation using spaces, not tabs.
+- No trailing spaces.
+- No extra empty lines at the end of the file.
+- Files must end with a newline.
+
+The above rules are good with most other code too. Any good editor or IDE
+can be configured to automatically format files according to them.
+
+## Documentation
+With new features or enhancements adequate documentation is as important as the
+actual functionality. Different documentation is needed depending on the issue.
+
+The main source of documentation should be placed in to the library and
+individual keywords. But enhancing the internal
+[wiki](https://github.com/robotframework/Selenium2Library/wiki)
+or other documentation is equally important.
+
+- Other keywords and sections in the library introduction can be referenced
+  with internal links created with backticks like \`Example Keyword\`
+
+- When referring to arguments, argument names must use in inline code style
+  created with double backticks like \`\`argument\`\`.
+
+- Examples are recommended whenever the new keyword or enhanced functionality is
+  not trivial.
+
+- All new enhancements or changes should have a note telling when the change
+  was introduced. Often adding something like ``New in Selenium2Libray 1.8.``
+  is enough.
+
+Keyword documentation can be easily created using `<doc/generate.py>`_
+script. Resulting docs should be verified before the code is committed.
+
+## Tests
+When submitting a pull request with a new feature or a fix, you should
+always include tests for your changes. These tests prove that your changes
+work, help prevent bugs in the future, and help document what your changes
+do. Depending an the change, you may need `acceptance tests`_, `unit tests`_
+or both.
+
+Make sure to run all of the tests before submitting a pull request to be sure
+that your changes do not break anything. If you can, test in multiple
+browsers and versions (Firefox, Chrome, IE, etc). Pull requests are also
+automatically tested on `continuous integration`_.
+
+### Acceptance tests
+Most of Selenium2Library's testing is done using acceptance tests that
+naturally use Robot Framework itself for testing. Every new functionality
+or fix should generally get one or more acceptance tests. See
+[Unit and acceptance tests](https://github.com/robotframework/Selenium2Library/blob/master/BUILD.rst#unit-and-acceptance-tests>)
+for more details about creating and executing them.
+
+### Unit tests
+
+
+Unit tests are great for testing internal logic and should be added when
+appropriate. For more details see
+[Unit and acceptance tests](https://github.com/robotframework/Selenium2Library/blob/master/BUILD.rst#unit-and-acceptance-tests>).
+
+## Continuous integration
+Selenium2Library's continuous integration (CI) servers are visible through
+[travis-ci](https://travis-ci.org/robotframework/Selenium2Library).
+They automatically test all new pull request to the repository with Firefox on Python 2.6
+and 2.7.
+
+## Finalizing pull requests
+Once you have code, documentation and tests ready, it is time to finalize
+the pull request.
+
+### AUTHORS.txt
+If you have done any non-trivial change and would like to be credited,
+add yourself to
+[AUTHORS.txt](https://github.com/robotframework/Selenium2Library/blob/master/AUTHORS.txt)
+file.
+
+### Resolving conflicts
+Conflicts can occur if there are new changes to the master that touch the
+same code as your changes. In that case you should
+[sync your fork](https://help.github.com/articles/syncing-a-fork>) and
+[resolve conflicts](https://help.github.com/articles/resolving-a-merge-conflict-from-the-command-line)
+to allow for an easy merge.
+
+The most common conflicting file is the aforementioned
+[AUTHORS.txt](https://github.com/robotframework/Selenium2Library/blob/master/AUTHORS.txt)
+, but luckily fixing those conflicts is typically easy.
+
+### Squashing commits
+If the pull request contains multiple commits, it is recommended that you
+squash them into a single commit before the pull request is merged.
+See
+[Squashing Github pull requests into a single commit](http://eli.thegreenplace.net/2014/02/19/squashing-github-pull-requests-into-a-single-commit)
+article for more details about why and how.
+
+Squashing is especially important if the pull request contains lots of
+temporary commits and changes that have been later reverted or redone.
+Squashing is not needed if the commit history is clean and individual
+commits are meaningful alone.