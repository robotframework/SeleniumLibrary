--- conflicted
+++ resolved
@@ -1,1673 +1,3 @@
-<<<<<<< HEAD
-<!DOCTYPE html PUBLIC "-//W3C//DTD HTML 4.01 Transitional//EN" "http://www.w3.org/TR/html4/loose.dtd">
-<html>
-<head>
-<title>SeleniumLibrary</title>
-<meta http-equiv="Content-Type" content="text/html; charset=utf-8">
-<style media="all" type="text/css">
-body {
-  background: white;
-  color: black;
-  font-size: small;
-  font-family: sans-serif;
-  padding: 0.1em 0.5em;
-}
-a.name, span.name {  
-  font-style: italic;
-}
-a, a:link, a:visited {
-  color: #c30;
-}
-a:hover, a:active {
-  text-decoration: underline;
-  color: black;
-}
-div.shortcuts {
-  margin: 1em 0em;
-  font-size: 0.9em;
-}
-div.shortcuts a {
-  text-decoration: none;
-  color: black;
-}
-div.shortcuts a:hover {
-  text-decoration: underline;
-}
-table.keywords {
-  border: 2px solid black;
-  border-collapse: collapse;
-  empty-cells: show;
-  margin: 0.3em 0em;
-  width: 100%;
-}
-table.keywords th, table.keywords td {
-  border: 2px solid black;
-  padding: 0.2em;
-  vertical-align: top;
-}
-table.keywords th {
-  background: #bbb;
-  color: black;
-}
-table.keywords td.kw {
-  width: 150px;
-  font-weight: bold;
-}
-table.keywords td.arg {
-  width: 300px;
-  font-style: italic;
-}
-table.doc {
-  border: 1px solid black;
-  background: transparent;
-  border-collapse: collapse;
-  empty-cells: show;
-  font-size: 0.85em;
-}
-table.doc td {
-  border: 1px solid black;
-  padding: 0.1em 0.3em;
-  height: 1.2em;
-
-}
-#footer {
-  font-size: 0.9em;
-}
-</style>
-<style media="print" type="text/css">
-body {
-  margin: 0px 1px;
-  padding: 0px;
-  font-size: 10px;
-}
-a {
-  text-decoration: none;
-}
-</style>
-</head>
-<body>
-<h1>SeleniumLibrary</h1>
-<b>Version:</b> 2.3-SNAPSHOT<br>
-<b>Scope:</b> global</p>
-
-<h2 id="introduction">Introduction</h2>
-<p>SeleniumLibrary is a web testing library for Robot Test Automation Framework.<br />
-<br />
-It uses the Selenium Remote Control tool internally to control a web browser. See <a href="http://selenium-rc.openqa.org/">http://selenium-rc.openqa.org/</a> for more information on Selenium tool.<br />
-<br />
-SeleniumLibrary runs tests in a real browser instance. It should work in most modern browsers and can be used with both Python and Jython interpreters.<br />
-<br />
-<b>Before running the tests</b><br />
-<br />
-Prior to running test cases using SeleniumLibrary, the Selenium Server must be started. This can be done using keyword <a href="#Start Selenium Server" class="name">Start Selenium Server</a> or from the command line by using command: <span class="name">java -jar /path/to/selenium-server.jar</span>. The Selenium Server is included in the SeleniumLibrary distribution and can be found under <span class="name">[PythonLibs]/site-packages/SeleniumLibrary/lib</span>. Additionally, <a href="#Open Browser" class="name">Open Browser</a> keyword must be used in order to open browser in the desired location before any other keyword from the library may be used.<br />
-<br />
-<b>Locating elements</b><br />
-<br />
-To do operations on elements, elements have to be identified. The most common way of doing this is by searching the values of key attributes of an element type. All keywords that operate on elements document the key attributes for that element type. If the given <span class="name">locator</span> argument matches the value of any key attribute, the element is found.<br />
-<br />
-Asterisk character may be used as a wildcard in locators, but it only works as the last character of the expression. In the middle of the locator it is interpreted as literal '*'.<br />
-<br />
-It is also possible to give an arbitrary XPath or DOM expression as <span class="name">locator</span>. In this case, the expression must be prefixed with either 'xpath=' or 'dom='.<br />
-<br />
-Examples:<br />
-<table border="1" class="doc">
-<tr>
-<td>Click Link</td>
-<td>my link</td>
-<td># Matches if either link text or value of attribute 'id', 'name' or 'href' equals 'my link'</td>
-</tr>
-<tr>
-<td>Page Should Contain Link</td>
-<td>Link id *</td>
-<td># Passes if the page contain any link starting with 'Link id'</td>
-</tr>
-<tr>
-<td>Select Checkbox</td>
-<td>xpath=//table[0]/input[@name='my_checkbox']</td>
-<td># Using XPath</td>
-</tr>
-<tr>
-<td>Click Image</td>
-<td>dom=document.images[56]</td>
-<td># Using a DOM expression</td>
-</tr>
-</table>
-<br />
-All table related keywords (<a href="#Table Should Contain" class="name">Table Should Contain</a>, etc.) allow to identity a table either by the id of the table element, or by a css locator. Both of the following examples work. It's not possible to use an xpath or dom expression, since the table keywords use a css locator internally.<br />
-<br />
-Table Examples:<br />
-<table border="1" class="doc">
-<tr>
-<td>Table Should Contain</td>
-<td>tableID</td>
-<td>$ 43,00</td>
-</tr>
-<tr>
-<td>Table Should Contain</td>
-<td>css=h2.someClass ~ table:last-child()</td>
-<td>text</td>
-</tr>
-</table>
-<br />
-<b>Handling page load events</b><br />
-<br />
-Some keywords that may cause a page to load take an additional argument <span class="name">dont_wait</span> that is used to determine whether a new page is expected to load or not. By default, a page load is expected to happen whenever a link or image is clicked, or a form submitted. If a page load does not happen (if the link only executes some JavaScript, for example), a non-empty value must be given for the <span class="name">dont_wait</span> argument.<br />
-<br />
-There are also some keywords that may cause a page to load but by default we expect them not to. For those cases, the keywords have an optional <span class="name">wait</span> argument, and providing a non-empty value for it will cause the keyword to wait.<br />
-<br />
-Examples:<br />
-<table border="1" class="doc">
-<tr>
-<td>Click Link</td>
-<td>link text</td>
-<td></td>
-<td></td>
-<td># A page is expected to load.</td>
-</tr>
-<tr>
-<td>Click Link</td>
-<td>another link</td>
-<td>don't wait</td>
-<td></td>
-<td># A page is not expected to load.</td>
-</tr>
-<tr>
-<td>Select Radio Button</td>
-<td>group1</td>
-<td>value1</td>
-<td></td>
-<td># A page is not expected to load.</td>
-</tr>
-<tr>
-<td>Select Radio Button</td>
-<td>group2</td>
-<td>value2</td>
-<td>and wait</td>
-<td># A page is expected to load.</td>
-</tr>
-</table>
-<br />
-<b>Testing sites using https</b><br />
-<br />
-Usually, https works out of the box. However, there may be trouble with self-signed certificates. We have a Wiki page describing how to test against these, using Firefox: <a href="http://code.google.com/p/robotframework-seleniumlibrary/wiki/HandlingSelfSignedCertificates">http://code.google.com/p/robotframework-seleniumlibrary/wiki/HandlingSelfSignedCertificates</a></p>
-
-<h2 id="importing">Importing</h2>
-<table border="1" class="keywords">
-<tr>
-  <th class="arg">Arguments</th>
-  <th class="doc">Documentation</th>
-</tr>
-<tr>
-  <td class="arg">timeout=5.0, server_host=localhost, server_port=4444, jar_path=None</td>
-  <td class="doc">SeleniumLibrary can be imported with optional arguments.<br />
-<br />
-<span class="name">timeout</span> is the default timeout used to wait for page load actions. It can be later set with <a href="#Set Selenium Timeout" class="name">Set Selenium Timeout</a><br />
-<br />
-<span class="name">host</span> and <span class="name">port</span> are used to connect to Selenium Server. Browsers opened with this SeleniumLibrary instance will be attached to that server. Note that the Selenium Server must be running before <a href="#Open Browser" class="name">Open Browser</a> keyword can be used. Selenium Server can be started with keyword <a href="#Start Selenium Server" class="name">Start Selenium Server</a>.<br />
-<br />
-<span class="name">jar_path</span> is the absolute path to the selenium-server.jar file to be used by the library. If set, a custom, modified version can be started instead of the default one distributed with the library.<br />
-<br />
-Examples:<br />
-<table border="1" class="doc">
-<tr>
-<td>Library</td>
-<td>SeleniumLibrary</td>
-<td>15</td>
-<td></td>
-<td></td>
-<td># Sets default timeout</td>
-</tr>
-<tr>
-<td>Library</td>
-<td>SeleniumLibrary</td>
-<td></td>
-<td></td>
-<td>4455</td>
-<td># Use default timeout and host but specify different port.</td>
-</tr>
-</table>
-</td>
-</tr>
-</table>
-
-<h2>Shortcuts</h2>
-<div class='shortcuts'>
-<a href="#Add Location Strategy" title="Adds a custom location strategy.">Add&nbsp;Location&nbsp;Strategy</a>
-&nbsp;&middot;&nbsp;
-<a href="#Alert Should Be Present" title="Verifies an alert is present and dismisses it.">Alert&nbsp;Should&nbsp;Be&nbsp;Present</a>
-&nbsp;&middot;&nbsp;
-<a href="#Call Selenium Api" title="Calls a method in the Selenium remote control API directly.">Call&nbsp;Selenium&nbsp;Api</a>
-&nbsp;&middot;&nbsp;
-<a href="#Capture Page Screenshot" title="Takes a screenshot of the current page and embeds it into the log.">Capture&nbsp;Page&nbsp;Screenshot</a>
-&nbsp;&middot;&nbsp;
-<a href="#Capture Screenshot" title="Takes a screenshot of the entire screen and embeds it into the log.">Capture&nbsp;Screenshot</a>
-&nbsp;&middot;&nbsp;
-<a href="#Checkbox Should Be Selected" title="Verifies checkbox identified by `locator` is selected/checked.">Checkbox&nbsp;Should&nbsp;Be&nbsp;Selected</a>
-&nbsp;&middot;&nbsp;
-<a href="#Checkbox Should Not Be Selected" title="Verifies checkbox identified by `locator` is not selected/checked.">Checkbox&nbsp;Should&nbsp;Not&nbsp;Be&nbsp;Selected</a>
-&nbsp;&middot;&nbsp;
-<a href="#Choose Cancel On Next Confirmation" title="Cancel will be selected the next time `Confirm Action` is used.">Choose&nbsp;Cancel&nbsp;On&nbsp;Next&nbsp;Confirmation</a>
-&nbsp;&middot;&nbsp;
-<a href="#Choose File" title="Inputs the `file_path` into file input field found by `identifier`.">Choose&nbsp;File</a>
-&nbsp;&middot;&nbsp;
-<a href="#Click Button" title="Clicks a button identified by `locator`.">Click&nbsp;Button</a>
-&nbsp;&middot;&nbsp;
-<a href="#Click Element" title="Click element identified by `locator`.">Click&nbsp;Element</a>
-&nbsp;&middot;&nbsp;
-<a href="#Click Image" title="Clicks an image found by `locator`.">Click&nbsp;Image</a>
-&nbsp;&middot;&nbsp;
-<a href="#Click Link" title="Clicks a link identified by locator.">Click&nbsp;Link</a>
-&nbsp;&middot;&nbsp;
-<a href="#Close All Browsers" title="Closes all open browsers and empties the connection cache.">Close&nbsp;All&nbsp;Browsers</a>
-&nbsp;&middot;&nbsp;
-<a href="#Close Browser" title="Closes the current browser.">Close&nbsp;Browser</a>
-&nbsp;&middot;&nbsp;
-<a href="#Close Window" title="Closes currently opened pop-up window.">Close&nbsp;Window</a>
-&nbsp;&middot;&nbsp;
-<a href="#Confirm Action" title="Dismisses currently shown confirmation dialog.">Confirm&nbsp;Action</a>
-&nbsp;&middot;&nbsp;
-<a href="#Current Frame Contains" title="Verifies that current page contains `text`.">Current&nbsp;Frame&nbsp;Contains</a>
-&nbsp;&middot;&nbsp;
-<a href="#Current Frame Should Contain" title="Verifies that current page contains `text`.">Current&nbsp;Frame&nbsp;Should&nbsp;Contain</a>
-&nbsp;&middot;&nbsp;
-<a href="#Delete All Cookies" title="Deletes all cookies by calling `Delete Cookie` repeatedly.">Delete&nbsp;All&nbsp;Cookies</a>
-&nbsp;&middot;&nbsp;
-<a href="#Delete Cookie" title="Deletes cookie matching `name` and `options`.">Delete&nbsp;Cookie</a>
-&nbsp;&middot;&nbsp;
-<a href="#Drag And Drop" title="Drags element identified with `locator` by `movement`">Drag&nbsp;And&nbsp;Drop</a>
-&nbsp;&middot;&nbsp;
-<a href="#Element Should Contain" title="Verifies element identified by `locator` contains text `expected`.">Element&nbsp;Should&nbsp;Contain</a>
-&nbsp;&middot;&nbsp;
-<a href="#Execute Javascript" title="Executes the given JavaScript code.">Execute&nbsp;Javascript</a>
-&nbsp;&middot;&nbsp;
-<a href="#Focus" title="Sets focus to element identified by `locator`.">Focus</a>
-&nbsp;&middot;&nbsp;
-<a href="#Frame Should Contain" title="Verifies frame identified by `locator` contains `text`.">Frame&nbsp;Should&nbsp;Contain</a>
-&nbsp;&middot;&nbsp;
-<a href="#Frame Should Contain Text" title="Verifies frame identified by `locator` contains `text`.">Frame&nbsp;Should&nbsp;Contain&nbsp;Text</a>
-&nbsp;&middot;&nbsp;
-<a href="#Get Alert Message" title="Returns the text of current JavaScript alert.">Get&nbsp;Alert&nbsp;Message</a>
-&nbsp;&middot;&nbsp;
-<a href="#Get All Links" title="Returns a list containing ids of all links found in current page.">Get&nbsp;All&nbsp;Links</a>
-&nbsp;&middot;&nbsp;
-<a href="#Get Cookie Value" title="Returns value of cookie found with `name`.">Get&nbsp;Cookie&nbsp;Value</a>
-&nbsp;&middot;&nbsp;
-<a href="#Get Cookies" title="Returns all cookies of the current page.">Get&nbsp;Cookies</a>
-&nbsp;&middot;&nbsp;
-<a href="#Get Element Attribute" title="Return value of element attribute.">Get&nbsp;Element&nbsp;Attribute</a>
-&nbsp;&middot;&nbsp;
-<a href="#Get Horizontal Position" title="Returns horizontal position of element identified by `locator`.">Get&nbsp;Horizontal&nbsp;Position</a>
-&nbsp;&middot;&nbsp;
-<a href="#Get Location" title="Returns the current location.">Get&nbsp;Location</a>
-&nbsp;&middot;&nbsp;
-<a href="#Get Matching Xpath Count" title="Returns number of elements matching `xpath`">Get&nbsp;Matching&nbsp;Xpath&nbsp;Count</a>
-&nbsp;&middot;&nbsp;
-<a href="#Get Source" title="Returns the entire html source of the current page or frame.">Get&nbsp;Source</a>
-&nbsp;&middot;&nbsp;
-<a href="#Get Table Cell" title="Returns the content from a table cell.">Get&nbsp;Table&nbsp;Cell</a>
-&nbsp;&middot;&nbsp;
-<a href="#Get Text" title="Returns the text of element identified by `locator`.">Get&nbsp;Text</a>
-&nbsp;&middot;&nbsp;
-<a href="#Get Title" title="Returns title of current page.">Get&nbsp;Title</a>
-&nbsp;&middot;&nbsp;
-<a href="#Get Value" title="Returns the value attribute of element identified by `locator`.">Get&nbsp;Value</a>
-&nbsp;&middot;&nbsp;
-<a href="#Get Vertical Position" title="Returns vertical position of element identified by `locator`.">Get&nbsp;Vertical&nbsp;Position</a>
-&nbsp;&middot;&nbsp;
-<a href="#Get Window Identifiers" title="Returns values of id attributes of all windows known to the browser.">Get&nbsp;Window&nbsp;Identifiers</a>
-&nbsp;&middot;&nbsp;
-<a href="#Get Window Names" title="Returns names of all windows known to the browser.">Get&nbsp;Window&nbsp;Names</a>
-&nbsp;&middot;&nbsp;
-<a href="#Get Window Titles" title="Returns titles of all windows known to the browser.">Get&nbsp;Window&nbsp;Titles</a>
-&nbsp;&middot;&nbsp;
-<a href="#Go Back" title="Simulates the user clicking the &quot;back&quot; button on their browser.">Go&nbsp;Back</a>
-&nbsp;&middot;&nbsp;
-<a href="#Go To" title="Navigates the active browser instance to the provided URL.">Go&nbsp;To</a>
-&nbsp;&middot;&nbsp;
-<a href="#Input Password" title="Types the given password into text field identified by `locator`.">Input&nbsp;Password</a>
-&nbsp;&middot;&nbsp;
-<a href="#Input Text" title="Types the given `text` into text field identified by `locator`.">Input&nbsp;Text</a>
-&nbsp;&middot;&nbsp;
-<a href="#List Selection Should Be" title="Verifies the selection of list identified by `locator` is exactly `*values`.">List&nbsp;Selection&nbsp;Should&nbsp;Be</a>
-&nbsp;&middot;&nbsp;
-<a href="#List Should Have No Selections" title="Verifies list identified by `locator` has no selections.">List&nbsp;Should&nbsp;Have&nbsp;No&nbsp;Selections</a>
-&nbsp;&middot;&nbsp;
-<a href="#Location Should Be" title="Verifies that current URL is exactly `url`.">Location&nbsp;Should&nbsp;Be</a>
-&nbsp;&middot;&nbsp;
-<a href="#Location Should Contain" title="Verifies that current URL contains `expected`.">Location&nbsp;Should&nbsp;Contain</a>
-&nbsp;&middot;&nbsp;
-<a href="#Log Source" title="Logs and returns the entire html source of the current page or frame.">Log&nbsp;Source</a>
-&nbsp;&middot;&nbsp;
-<a href="#Maximize Browser Window" title="Maximizes current browser window.">Maximize&nbsp;Browser&nbsp;Window</a>
-&nbsp;&middot;&nbsp;
-<a href="#Mouse Down On Image" title="Simulates a mouse down event on an image.">Mouse&nbsp;Down&nbsp;On&nbsp;Image</a>
-&nbsp;&middot;&nbsp;
-<a href="#Mouse Down On Link" title="Simulates a mouse down event on a link.">Mouse&nbsp;Down&nbsp;On&nbsp;Link</a>
-&nbsp;&middot;&nbsp;
-<a href="#Open Browser" title="Opens a new browser instance to given url.">Open&nbsp;Browser</a>
-&nbsp;&middot;&nbsp;
-<a href="#Open Context Menu" title="Opens context menu on element identified by `locator`.">Open&nbsp;Context&nbsp;Menu</a>
-&nbsp;&middot;&nbsp;
-<a href="#Page Should Contain" title="Verifies that current page contains `text`.">Page&nbsp;Should&nbsp;Contain</a>
-&nbsp;&middot;&nbsp;
-<a href="#Page Should Contain Button" title="Verifies button identified by `locator` is found from current page.">Page&nbsp;Should&nbsp;Contain&nbsp;Button</a>
-&nbsp;&middot;&nbsp;
-<a href="#Page Should Contain Checkbox" title="Verifies checkbox identified by `locator` is found from current page.">Page&nbsp;Should&nbsp;Contain&nbsp;Checkbox</a>
-&nbsp;&middot;&nbsp;
-<a href="#Page Should Contain Element" title="Verifies element identified by `locator` is found from current page.">Page&nbsp;Should&nbsp;Contain&nbsp;Element</a>
-&nbsp;&middot;&nbsp;
-<a href="#Page Should Contain Image" title="Verifies image identified by `locator` is found from current page.">Page&nbsp;Should&nbsp;Contain&nbsp;Image</a>
-&nbsp;&middot;&nbsp;
-<a href="#Page Should Contain Link" title="Verifies link identified by `locator` is found from current page.">Page&nbsp;Should&nbsp;Contain&nbsp;Link</a>
-&nbsp;&middot;&nbsp;
-<a href="#Page Should Contain List" title="Verifies list identified by `locator` is found from current page.">Page&nbsp;Should&nbsp;Contain&nbsp;List</a>
-&nbsp;&middot;&nbsp;
-<a href="#Page Should Contain Radio Button" title="Verifies radio button identified by `locator` is found from current page.">Page&nbsp;Should&nbsp;Contain&nbsp;Radio&nbsp;Button</a>
-&nbsp;&middot;&nbsp;
-<a href="#Page Should Contain Textfield" title="Verifies text field identified by `locator` is found from current page.">Page&nbsp;Should&nbsp;Contain&nbsp;Textfield</a>
-&nbsp;&middot;&nbsp;
-<a href="#Page Should Not Contain" title="Verifies the current page does not contain `text`.">Page&nbsp;Should&nbsp;Not&nbsp;Contain</a>
-&nbsp;&middot;&nbsp;
-<a href="#Page Should Not Contain Button" title="Verifies button identified by `locator` is not found from current page.">Page&nbsp;Should&nbsp;Not&nbsp;Contain&nbsp;Button</a>
-&nbsp;&middot;&nbsp;
-<a href="#Page Should Not Contain Checkbox" title="Verifies checkbox identified by `locator` is not found from current page.">Page&nbsp;Should&nbsp;Not&nbsp;Contain&nbsp;Checkbox</a>
-&nbsp;&middot;&nbsp;
-<a href="#Page Should Not Contain Element" title="Verifies element identified by `locator` is not found from current page.">Page&nbsp;Should&nbsp;Not&nbsp;Contain&nbsp;Element</a>
-&nbsp;&middot;&nbsp;
-<a href="#Page Should Not Contain Image" title="Verifies image identified by `locator` is not found from current page.">Page&nbsp;Should&nbsp;Not&nbsp;Contain&nbsp;Image</a>
-&nbsp;&middot;&nbsp;
-<a href="#Page Should Not Contain Link" title="Verifies link identified by `locator` is not found from current page.">Page&nbsp;Should&nbsp;Not&nbsp;Contain&nbsp;Link</a>
-&nbsp;&middot;&nbsp;
-<a href="#Page Should Not Contain List" title="Verifies list identified by `locator` is not found from current page.">Page&nbsp;Should&nbsp;Not&nbsp;Contain&nbsp;List</a>
-&nbsp;&middot;&nbsp;
-<a href="#Page Should Not Contain Radio Button" title="Verifies radio button identified by `locator` is not found from current page.">Page&nbsp;Should&nbsp;Not&nbsp;Contain&nbsp;Radio&nbsp;Button</a>
-&nbsp;&middot;&nbsp;
-<a href="#Page Should Not Contain Textfield" title="Verifies text field identified by `locator` is not found from current page.">Page&nbsp;Should&nbsp;Not&nbsp;Contain&nbsp;Textfield</a>
-&nbsp;&middot;&nbsp;
-<a href="#Press Key" title="Simulates user pressing key on element identified by `locator`.">Press&nbsp;Key</a>
-&nbsp;&middot;&nbsp;
-<a href="#Press Key Native" title="Simulates user pressing key by sending an operating system keystroke.">Press&nbsp;Key&nbsp;Native</a>
-&nbsp;&middot;&nbsp;
-<a href="#Radio Button Should Be Set To" title="Verifies radio button group identified by `group_name` has its selection set to `value`.">Radio&nbsp;Button&nbsp;Should&nbsp;Be&nbsp;Set&nbsp;To</a>
-&nbsp;&middot;&nbsp;
-<a href="#Radio Button Should Not Be Selected" title="Verifies radio button group identified by `group_name` has no selection.">Radio&nbsp;Button&nbsp;Should&nbsp;Not&nbsp;Be&nbsp;Selected</a>
-&nbsp;&middot;&nbsp;
-<a href="#Select All From List" title="Selects all values from multi-select list identified by `id`.">Select&nbsp;All&nbsp;From&nbsp;List</a>
-&nbsp;&middot;&nbsp;
-<a href="#Select Checkbox" title="Selects checkbox identified by `locator`.">Select&nbsp;Checkbox</a>
-&nbsp;&middot;&nbsp;
-<a href="#Select Frame" title="Sets frame identified by `locator` as current frame.">Select&nbsp;Frame</a>
-&nbsp;&middot;&nbsp;
-<a href="#Select From List" title="Selects `*values` from list identified by `locator`">Select&nbsp;From&nbsp;List</a>
-&nbsp;&middot;&nbsp;
-<a href="#Select Radio Button" title="Sets selection of radio button group identified by `group_name` to `value`.">Select&nbsp;Radio&nbsp;Button</a>
-&nbsp;&middot;&nbsp;
-<a href="#Select Window" title="Selects the window found with `windowID` as the context of actions.">Select&nbsp;Window</a>
-&nbsp;&middot;&nbsp;
-<a href="#Set Selenium Speed" title="Sets the delay that is waited after each Selenium command.">Set&nbsp;Selenium&nbsp;Speed</a>
-&nbsp;&middot;&nbsp;
-<a href="#Set Selenium Timeout" title="Sets the timeout used by various keywords.">Set&nbsp;Selenium&nbsp;Timeout</a>
-&nbsp;&middot;&nbsp;
-<a href="#Simulate" title="Simulates `event` on component identified by `locator`.">Simulate</a>
-&nbsp;&middot;&nbsp;
-<a href="#Start Selenium Server" title="Starts the Selenium Server provided with SeleniumLibrary.">Start&nbsp;Selenium&nbsp;Server</a>
-&nbsp;&middot;&nbsp;
-<a href="#Stop Selenium Server" title="Stops the selenium server (and closes all browsers).">Stop&nbsp;Selenium&nbsp;Server</a>
-&nbsp;&middot;&nbsp;
-<a href="#Submit Form" title="Submits a form identified by `locator`.">Submit&nbsp;Form</a>
-&nbsp;&middot;&nbsp;
-<a href="#Switch Browser" title="Switches between active browsers using index or alias.">Switch&nbsp;Browser</a>
-&nbsp;&middot;&nbsp;
-<a href="#Table Cell Should Contain" title="Verifies that a certain cell in a table contains the `expected content`.">Table&nbsp;Cell&nbsp;Should&nbsp;Contain</a>
-&nbsp;&middot;&nbsp;
-<a href="#Table Column Should Contain" title="Verifies that a specific column contains the `expected_content`.">Table&nbsp;Column&nbsp;Should&nbsp;Contain</a>
-&nbsp;&middot;&nbsp;
-<a href="#Table Footer Should Contain" title="Verifies that the table footer contains the `expected_content`.">Table&nbsp;Footer&nbsp;Should&nbsp;Contain</a>
-&nbsp;&middot;&nbsp;
-<a href="#Table Header Should Contain" title="Verifies that the table header, i.e. any &lt;th&gt;...&lt;/th&gt; element, contains the `expected_content`.">Table&nbsp;Header&nbsp;Should&nbsp;Contain</a>
-&nbsp;&middot;&nbsp;
-<a href="#Table Row Should Contain" title="Verifies that a specific table row contains the `expected_content`.">Table&nbsp;Row&nbsp;Should&nbsp;Contain</a>
-&nbsp;&middot;&nbsp;
-<a href="#Table Should Contain" title="Verifies that the `expected content` can be found somewhere in the table.">Table&nbsp;Should&nbsp;Contain</a>
-&nbsp;&middot;&nbsp;
-<a href="#Text Field Should Contain" title="Verifies text field identified by `locator` contains text `expected`.">Text&nbsp;Field&nbsp;Should&nbsp;Contain</a>
-&nbsp;&middot;&nbsp;
-<a href="#Textfield Value Should Be" title="Verifies the value in text field identified by `locator` is exactly `expected`.">Textfield&nbsp;Value&nbsp;Should&nbsp;Be</a>
-&nbsp;&middot;&nbsp;
-<a href="#Title Should Be" title="Verifies that current page title equals `title`.">Title&nbsp;Should&nbsp;Be</a>
-&nbsp;&middot;&nbsp;
-<a href="#Unselect Checkbox" title="Removes selection of checkbox identified by `locator`.">Unselect&nbsp;Checkbox</a>
-&nbsp;&middot;&nbsp;
-<a href="#Unselect Frame" title="Sets the top frame as the current frame.">Unselect&nbsp;Frame</a>
-&nbsp;&middot;&nbsp;
-<a href="#Unselect From List" title="Unselects given values from list identified by locator.">Unselect&nbsp;From&nbsp;List</a>
-&nbsp;&middot;&nbsp;
-<a href="#Wait For Condition" title="Waits either for given condition to be true or until timeout expires.">Wait&nbsp;For&nbsp;Condition</a>
-&nbsp;&middot;&nbsp;
-<a href="#Wait Until Page Contains" title="Waits until `text` appears on current page or `timeout` expires.">Wait&nbsp;Until&nbsp;Page&nbsp;Contains</a>
-&nbsp;&middot;&nbsp;
-<a href="#Wait Until Page Contains Element" title="Waits until element specified with `locator` appears on current page or `timeout` expires.">Wait&nbsp;Until&nbsp;Page&nbsp;Contains&nbsp;Element</a>
-</div>
-
-<h2>Keywords</h2>
-<table border="1" class="keywords">
-<tr>
-  <th class="kw">Keyword</th>
-  <th class="arg">Arguments</th>
-  <th class="doc">Documentation</th>
-</tr>
-<tr>
-  <td class="kw"><a name="Add Location Strategy"></a>Add Location Strategy</td>
-  <td class="arg">strategy_name, function_definition</td>
-  <td class="doc">Adds a custom location strategy.<br />
-<br />
-<span class="name">strategy_name</span> is the name of the strategy; a prefix used when addressing an element.<br />
-<br />
-<span class="name">function_definition</span> is the JavaScript that will be called. It must return a DOM reference, an array with DOM references, or null.<br />
-<br />
-Together with the modified selenium-server.jar it can provide a new method of locating elements on the page. For example, a jQuery strategy can be added to locate elements given jQuery selector syntax.<br />
-<br />
-For jQuery selector setup see: <a href="http://code.google.com/p/robotframework-seleniumlibrary/wiki/jQueryElementSelectors">http://code.google.com/p/robotframework-seleniumlibrary/wiki/jQueryElementSelectors</a><br />
-<br />
-Examples:<br />
-<table border="1" class="doc">
-<tr>
-<td>${func} =</td>
-<td>return Selenium.prototype.locateElementByJQuerySelector(locator, inDocument, inWindow);</td>
-<td></td>
-</tr>
-<tr>
-<td>Add Location Strategy</td>
-<td>jquery</td>
-<td>${func}</td>
-</tr>
-<tr>
-<td>Page Should Contain Element</td>
-<td>jquery=div.#data-table</td>
-<td></td>
-</tr>
-</table>
-</td>
-</tr>
-<tr>
-  <td class="kw"><a name="Alert Should Be Present"></a>Alert Should Be Present</td>
-  <td class="arg">text=</td>
-  <td class="doc">Verifies an alert is present and dismisses it.<br />
-<br />
-If <span class="name">text</span> is a non-empty string, then it is also verified that the message of the alert equals to <span class="name">text</span>.<br />
-<br />
-Will fail if no alert is present. Note that when running tests with selenium, the alerts will not be visible in the browser. Nevertheless, following keywords will fail unless the alert is dismissed by this keyword or by <a href="#Get Alert Message" class="name">Get Alert Message</a>.</td>
-</tr>
-<tr>
-  <td class="kw"><a name="Call Selenium Api"></a>Call Selenium Api</td>
-  <td class="arg">method_name, *args</td>
-  <td class="doc">Calls a method in the Selenium remote control API directly.<br />
-<br />
-This keyword can be used if some functionality provided by Selenium is not yet exposed as a keyword.<br />
-<br />
-<span class="name">method_name</span> is the name of the method to call in the Selenium API and <span class="name">args</span> specify the arguments it expects.<br />
-<br />
-The keyword first tries to find a method in Selenium's Python API provided by the <span class="name">selenium.py</span> file. If no matching method is found, the keyword calls the Selenium Server's Remote Controller API directly via the <span class="name">do_command</span> method in the Python API [1]. In both cases the keyword returns the return value of the call directly without any modifications or verifications.<br />
-<br />
-Examples:<br />
-<table border="1" class="doc">
-<tr>
-<td>${ret} =</td>
-<td>Call Selenium API</td>
-<td>is_element_present</td>
-<td># Python API</td>
-</tr>
-<tr>
-<td>Call Selenium API</td>
-<td>double_click</td>
-<td>element_id</td>
-<td># Python API</td>
-</tr>
-<tr>
-<td>Call Selenium API</td>
-<td>doubleClick</td>
-<td>element_id</td>
-<td># RC API</td>
-</tr>
-</table>
-<br />
-[1] <a href="http://release.seleniumhq.org/selenium-remote-control/1.0-beta-2/doc/python/">http://release.seleniumhq.org/selenium-remote-control/1.0-beta-2/doc/python/</a></td>
-</tr>
-<tr>
-  <td class="kw"><a name="Capture Page Screenshot"></a>Capture Page Screenshot</td>
-  <td class="arg">filename=None, css=background=#CCFFDD</td>
-  <td class="doc">Takes a screenshot of the current page and embeds it into the log.<br />
-<br />
-<span class="name">filename</span> argument specifies the name of the file to write the screenshot into. It works the same was as with <a href="#Capture Screenshot" class="name">Capture Screenshot</a>.<br />
-<br />
-<span class="name">css</span> can be used to modify how the screenshot is taken. By default the bakground color is changed to avoid possible problems with background leaking when the page layout is somehow broken.<br />
-<br />
-Selenium currently supports this keyword out-of-the-box only with Firefox browser. To make it work with IE, you can start the Selenium Server with <span class="name">-singleWindow</span> option and use <span class="name">*ieproxy</span> as the browser. Additionally, the browser independent <a href="#Capture Screenshot" class="name">Capture Screenshot</a> keyword can be used instead.<br />
-<br />
-This keyword was added in SeleniumLibrary 2.3.</td>
-</tr>
-<tr>
-  <td class="kw"><a name="Capture Screenshot"></a>Capture Screenshot</td>
-  <td class="arg">filename=None</td>
-  <td class="doc">Takes a screenshot of the entire screen and embeds it into the log.<br />
-<br />
-If no <span class="name">filename</span> is given, the screenshot is saved into file <span class="name">selenium-screenshot-&lt;counter&gt;.png</span> under the directory where the Robot Framework log file is written into. The <span class="name">filename</span> is also considered relative to the same directory, if it is not given in absolute format.<br />
-<br />
-When running on a locked Windows machine, the resulting screenshots will be all black. A workaround is using the <a href="#Capture Page Screenshot" class="name">Capture Page Screenshot</a> keyword instead.<br />
-<br />
-There were some changes to this keyword in the 2.3 release:<br />
-- Possibility to take screenshots also when the Selenium Server is running on a remote machine was added.<br />
-- Support for absolute <span class="name">filename</span> paths was added.<br />
-- Automatic creation of intermediate directories in the path where the screenshot is saved was removed. <span class="name">OperatingSystem.Create Directory</span> can be used instead.</td>
-</tr>
-<tr>
-  <td class="kw"><a name="Checkbox Should Be Selected"></a>Checkbox Should Be Selected</td>
-  <td class="arg">locator</td>
-  <td class="doc">Verifies checkbox identified by <span class="name">locator</span> is selected/checked.<br />
-<br />
-Key attributes for checkboxes are <span class="name">id</span> and <span class="name">name</span>. See <a href="#introduction" class="name">introduction</a> for details about locating elements.</td>
-</tr>
-<tr>
-  <td class="kw"><a name="Checkbox Should Not Be Selected"></a>Checkbox Should Not Be Selected</td>
-  <td class="arg">locator</td>
-  <td class="doc">Verifies checkbox identified by <span class="name">locator</span> is not selected/checked.<br />
-<br />
-Key attributes for checkboxes are <span class="name">id</span> and <span class="name">name</span>. See <a href="#introduction" class="name">introduction</a> for details about locating elements.</td>
-</tr>
-<tr>
-  <td class="kw"><a name="Choose Cancel On Next Confirmation"></a>Choose Cancel On Next Confirmation</td>
-  <td class="arg"></td>
-  <td class="doc">Cancel will be selected the next time <a href="#Confirm Action" class="name">Confirm Action</a> is used.</td>
-</tr>
-<tr>
-  <td class="kw"><a name="Choose File"></a>Choose File</td>
-  <td class="arg">identifier, file_path</td>
-  <td class="doc">Inputs the <span class="name">file_path</span> into file input field found by <span class="name">identifier</span>.<br />
-<br />
-This keyword is most often used to input files into upload forms. In normal usage the file specified with <span class="name">file_path</span> must be available on the samme host where the Selenium Server is running.<br />
-<br />
-An alternative usage is specifying the <span class="name">file_path</span> with an URL (starting with <span class="name">http://</span> or <span class="name">https://</span>) in which case the file will be downloaded automatically. The limitations of this method are that it only works on Firefox and the file must be placed at the root level of a web server.<br />
-<br />
-Example:<br />
-<table border="1" class="doc">
-<tr>
-<td>Choose File</td>
-<td>my_upload_field</td>
-<td>/home/user/files/trades.csv</td>
-</tr>
-<tr>
-<td>Choose File</td>
-<td>my_upload_field</td>
-<td><a href="http://uploadhost.com/trades.csv">http://uploadhost.com/trades.csv</a></td>
-</tr>
-</table>
-<br />
-The support for remote files was added in SeleniumLibrary 2.3.2. It uses Selenium's <span class="name">attach_file</span> method which is explained at <a href="http://saucelabs.com/blog/index.php/2009/11/selenium-tip-of-the-week-upload-files-on-browsers-running-over-remote-machines/">http://saucelabs.com/blog/index.php/2009/11/selenium-tip-of-the-week-upload-files-on-browsers-running-over-remote-machines/</a></td>
-</tr>
-<tr>
-  <td class="kw"><a name="Click Button"></a>Click Button</td>
-  <td class="arg">locator, dont_wait=</td>
-  <td class="doc">Clicks a button identified by <span class="name">locator</span>.<br />
-<br />
-Key attributes for buttons are <span class="name">id</span>, <span class="name">name</span> and <span class="name">value</span>. See <a href="#introduction" class="name">introduction</a> for details about locating elements and about meaning of <span class="name">dont_wait</span> argument.</td>
-</tr>
-<tr>
-  <td class="kw"><a name="Click Element"></a>Click Element</td>
-  <td class="arg">locator, dont_wait=</td>
-  <td class="doc">Click element identified by <span class="name">locator</span>.<br />
-<br />
-Key attributes for arbitrary elements are <span class="name">id</span> and <span class="name">name</span>. See <a href="#introduction" class="name">introduction</a> for details about locating elements and about meaning of <span class="name">dont_wait</span> argument.</td>
-</tr>
-<tr>
-  <td class="kw"><a name="Click Image"></a>Click Image</td>
-  <td class="arg">locator, dont_wait=</td>
-  <td class="doc">Clicks an image found by <span class="name">locator</span>.<br />
-<br />
-Key attributes for images are <span class="name">id</span>, <span class="name">src</span> and <span class="name">alt</span>. See <a href="#introduction" class="name">introduction</a> for details about locating elements and about meaning of <span class="name">dont_wait</span> argument.</td>
-</tr>
-<tr>
-  <td class="kw"><a name="Click Link"></a>Click Link</td>
-  <td class="arg">locator, dont_wait=</td>
-  <td class="doc">Clicks a link identified by locator.<br />
-<br />
-Key attributes for links are <span class="name">id</span>, <span class="name">name</span>, <span class="name">href</span> and link text. See <a href="#introduction" class="name">introduction</a> for details about locating elements and about meaning of <span class="name">dont_wait</span> argument.</td>
-</tr>
-<tr>
-  <td class="kw"><a name="Close All Browsers"></a>Close All Browsers</td>
-  <td class="arg"></td>
-  <td class="doc">Closes all open browsers and empties the connection cache.<br />
-<br />
-After this keyword new indexes get from Open Browser keyword are reset to 1.<br />
-<br />
-This keyword should be used in test or suite teardown to make sure all browsers are closed.</td>
-</tr>
-<tr>
-  <td class="kw"><a name="Close Browser"></a>Close Browser</td>
-  <td class="arg"></td>
-  <td class="doc">Closes the current browser.</td>
-</tr>
-<tr>
-  <td class="kw"><a name="Close Window"></a>Close Window</td>
-  <td class="arg"></td>
-  <td class="doc">Closes currently opened pop-up window.</td>
-</tr>
-<tr>
-  <td class="kw"><a name="Confirm Action"></a>Confirm Action</td>
-  <td class="arg"></td>
-  <td class="doc">Dismisses currently shown confirmation dialog.<br />
-<br />
-By default, this keyword chooses 'Ok' option from the dialog. If 'cancel' needs to be chosen, keyword <a href="#Choose Cancel On Next Confirmation" class="name">Choose Cancel On Next Confirmation</a> must be called before the action that causes the confirmation dialog to be shown.<br />
-<br />
-Examples:<br />
-<br />
-<table border="1" class="doc">
-<tr>
-<td>Click Button</td>
-<td>Send</td>
-<td># Shows a confirmation dialog</td>
-</tr>
-<tr>
-<td>Choose Confirm</td>
-<td></td>
-<td># Chooses Ok</td>
-</tr>
-<tr>
-<td></td>
-<td></td>
-<td></td>
-</tr>
-<tr>
-<td>Choose Cancel On Next Confirmation</td>
-<td></td>
-<td></td>
-</tr>
-<tr>
-<td>Click Button</td>
-<td>Send</td>
-<td># Shows a confirmation dialog</td>
-</tr>
-<tr>
-<td>Choose Confirm</td>
-<td></td>
-<td># Chooses Cancel</td>
-</tr>
-</table>
-</td>
-</tr>
-<tr>
-  <td class="kw"><a name="Current Frame Contains"></a>Current Frame Contains</td>
-  <td class="arg">text, level=INFO</td>
-  <td class="doc">Verifies that current page contains <span class="name">text</span>.<br />
-<br />
-If this keyword fails, it automatically logs the page source using the log level specified with the optional <span class="name">level</span> argument. This argument was added in SeleniumLibrary 2.3.1.</td>
-</tr>
-<tr>
-  <td class="kw"><a name="Current Frame Should Contain"></a>Current Frame Should Contain</td>
-  <td class="arg">text, level=INFO</td>
-  <td class="doc">Verifies that current page contains <span class="name">text</span>.<br />
-<br />
-If this keyword fails, it automatically logs the page source using the log level specified with the optional <span class="name">level</span> argument. This argument was added in SeleniumLibrary 2.3.1.</td>
-</tr>
-<tr>
-  <td class="kw"><a name="Delete All Cookies"></a>Delete All Cookies</td>
-  <td class="arg"></td>
-  <td class="doc">Deletes all cookies by calling <a href="#Delete Cookie" class="name">Delete Cookie</a> repeatedly.</td>
-</tr>
-<tr>
-  <td class="kw"><a name="Delete Cookie"></a>Delete Cookie</td>
-  <td class="arg">name, options=</td>
-  <td class="doc">Deletes cookie matching <span class="name">name</span> and <span class="name">options</span>.<br />
-<br />
-If the cookie is not found, nothing happens.<br />
-<br />
-<span class="name">options</span> is the options for the cookie as a string. Currently supported options include 'path', 'domain' and 'recurse.' Format for <span class="name">options</span> is "path=/path/, domain=.foo.com, recurse=true". The order of options is irrelevant. Note that specifying a domain that isn't a subset of the current domain will usually fail. Setting <span class="name">recurse=true</span> will cause this keyword to search all sub-domains of current domain with all paths that are subset of current path. This can take a long time.</td>
-</tr>
-<tr>
-  <td class="kw"><a name="Drag And Drop"></a>Drag And Drop</td>
-  <td class="arg">locator, movement</td>
-  <td class="doc">Drags element identified with <span class="name">locator</span> by <span class="name">movement</span><br />
-<br />
-`movement is a string in format "+70 -300" interpreted as pixels in relation to elements current position.</td>
-</tr>
-<tr>
-  <td class="kw"><a name="Element Should Contain"></a>Element Should Contain</td>
-  <td class="arg">locator, excepted, message=</td>
-  <td class="doc">Verifies element identified by <span class="name">locator</span> contains text <span class="name">expected</span>.<br />
-<br />
-<span class="name">message</span> can be used to override the default error message.<br />
-<br />
-Key attributes for arbitrary elements are <span class="name">id</span> and <span class="name">name</span>. See <a href="#introduction" class="name">introduction</a> for details about locating elements.</td>
-</tr>
-<tr>
-  <td class="kw"><a name="Execute Javascript"></a>Execute Javascript</td>
-  <td class="arg">*code</td>
-  <td class="doc">Executes the given JavaScript code.<br />
-<br />
-<span class="name">*code</span> may contain multiple statements and the return value of last statement is returned by this keyword.<br />
-<br />
-<span class="name">*code</span> may be divided in multiple cells in the test data. In that case, the parts are catenated as is with no white space added.<br />
-<br />
-Note that, by default, the code will be executed in the context of the Selenium object itself, so 'this' will refer to the Selenium object. Use 'window' to refer to the window of your application, e.g. window.document.getElementById('foo')<br />
-<br />
-Example:<br />
-<table border="1" class="doc">
-<tr>
-<td>Execute JavaScript</td>
-<td>window.my_js_function('arg1', 'arg2')</td>
-</tr>
-</table>
-</td>
-</tr>
-<tr>
-  <td class="kw"><a name="Focus"></a>Focus</td>
-  <td class="arg">locator</td>
-  <td class="doc">Sets focus to element identified by <span class="name">locator</span>.<br />
-<br />
-This is useful for instance to direct native keystrokes to particular element using <a href="#Press Key Native" class="name">Press Key Native</a>.</td>
-</tr>
-<tr>
-  <td class="kw"><a name="Frame Should Contain"></a>Frame Should Contain</td>
-  <td class="arg">locator, text</td>
-  <td class="doc">Verifies frame identified by <span class="name">locator</span> contains <span class="name">text</span>.<br />
-<br />
-Key attributes for frames are <span class="name">id</span> and <span class="name">name.</span> See <a href="#introduction" class="name">introduction</a> for details about locating elements.</td>
-</tr>
-<tr>
-  <td class="kw"><a name="Frame Should Contain Text"></a>Frame Should Contain Text</td>
-  <td class="arg">locator, text</td>
-  <td class="doc">Verifies frame identified by <span class="name">locator</span> contains <span class="name">text</span>.<br />
-<br />
-Key attributes for frames are <span class="name">id</span> and <span class="name">name.</span> See <a href="#introduction" class="name">introduction</a> for details about locating elements.</td>
-</tr>
-<tr>
-  <td class="kw"><a name="Get Alert Message"></a>Get Alert Message</td>
-  <td class="arg"></td>
-  <td class="doc">Returns the text of current JavaScript alert.<br />
-<br />
-This keyword will fail if no alert is present. Note that when running tests with selenium, the alerts will not be visible in the browser. Nevertheless, following keywords will fail unless the alert is dismissed by this keyword or by <a href="#Alert Should Be Present" class="name">Alert Should Be Present</a>.</td>
-</tr>
-<tr>
-  <td class="kw"><a name="Get All Links"></a>Get All Links</td>
-  <td class="arg"></td>
-  <td class="doc">Returns a list containing ids of all links found in current page.<br />
-<br />
-If a link has no id, an empty string will be in the list instead.</td>
-</tr>
-<tr>
-  <td class="kw"><a name="Get Cookie Value"></a>Get Cookie Value</td>
-  <td class="arg">name</td>
-  <td class="doc">Returns value of cookie found with <span class="name">name</span>.<br />
-<br />
-If no cookie is found with <span class="name">name</span>, this keyword fails.</td>
-</tr>
-<tr>
-  <td class="kw"><a name="Get Cookies"></a>Get Cookies</td>
-  <td class="arg"></td>
-  <td class="doc">Returns all cookies of the current page.</td>
-</tr>
-<tr>
-  <td class="kw"><a name="Get Element Attribute"></a>Get Element Attribute</td>
-  <td class="arg">attribute_locator</td>
-  <td class="doc">Return value of element attribute.<br />
-<br />
-<span class="name">attribute_locator</span> consists of element locator followed by an @ sign and attribute name, for example "element_id@class".</td>
-</tr>
-<tr>
-  <td class="kw"><a name="Get Horizontal Position"></a>Get Horizontal Position</td>
-  <td class="arg">locator</td>
-  <td class="doc">Returns horizontal position of element identified by <span class="name">locator</span>.<br />
-<br />
-The position is returned in pixels off the left side of the page, as an integer. Fails if a matching element is not found.<br />
-<br />
-See also <a href="#Get Vertical Position" class="name">Get Vertical Position</a>.</td>
-</tr>
-<tr>
-  <td class="kw"><a name="Get Location"></a>Get Location</td>
-  <td class="arg"></td>
-  <td class="doc">Returns the current location.</td>
-</tr>
-<tr>
-  <td class="kw"><a name="Get Matching Xpath Count"></a>Get Matching Xpath Count</td>
-  <td class="arg">xpath</td>
-  <td class="doc">Returns number of elements matching <span class="name">xpath</span></td>
-</tr>
-<tr>
-  <td class="kw"><a name="Get Source"></a>Get Source</td>
-  <td class="arg"></td>
-  <td class="doc">Returns the entire html source of the current page or frame.</td>
-</tr>
-<tr>
-  <td class="kw"><a name="Get Table Cell"></a>Get Table Cell</td>
-  <td class="arg">table_locator, row, column</td>
-  <td class="doc">Returns the content from a table cell.<br />
-<br />
-Row and Column number start from 1. Header and footer rows are included in the count. This means that also cell content from header or footer rows can be obtained with this keyword. To understand how tables are identified, please take a look at the <a href="#introduction" class="name">introduction</a>.</td>
-</tr>
-<tr>
-  <td class="kw"><a name="Get Text"></a>Get Text</td>
-  <td class="arg">locator</td>
-  <td class="doc">Returns the text of element identified by <span class="name">locator</span>.<br />
-<br />
-See <a href="#introduction" class="name">introduction</a> for details about locating elements.</td>
-</tr>
-<tr>
-  <td class="kw"><a name="Get Title"></a>Get Title</td>
-  <td class="arg"></td>
-  <td class="doc">Returns title of current page.</td>
-</tr>
-<tr>
-  <td class="kw"><a name="Get Value"></a>Get Value</td>
-  <td class="arg">locator</td>
-  <td class="doc">Returns the value attribute of element identified by <span class="name">locator</span>.<br />
-<br />
-See <a href="#introduction" class="name">introduction</a> for details about locating elements.</td>
-</tr>
-<tr>
-  <td class="kw"><a name="Get Vertical Position"></a>Get Vertical Position</td>
-  <td class="arg">locator</td>
-  <td class="doc">Returns vertical position of element identified by <span class="name">locator</span>.<br />
-<br />
-The position is returned in pixels off the top of the page, as an integer. Fails if a matching element is not found.<br />
-<br />
-See also <a href="#Get Horizontal Position" class="name">Get Horizontal Position</a>.</td>
-</tr>
-<tr>
-  <td class="kw"><a name="Get Window Identifiers"></a>Get Window Identifiers</td>
-  <td class="arg"></td>
-  <td class="doc">Returns values of id attributes of all windows known to the browser.</td>
-</tr>
-<tr>
-  <td class="kw"><a name="Get Window Names"></a>Get Window Names</td>
-  <td class="arg"></td>
-  <td class="doc">Returns names of all windows known to the browser.</td>
-</tr>
-<tr>
-  <td class="kw"><a name="Get Window Titles"></a>Get Window Titles</td>
-  <td class="arg"></td>
-  <td class="doc">Returns titles of all windows known to the browser.</td>
-</tr>
-<tr>
-  <td class="kw"><a name="Go Back"></a>Go Back</td>
-  <td class="arg">dont_wait=</td>
-  <td class="doc">Simulates the user clicking the "back" button on their browser.<br />
-<br />
-See <a href="#introduction" class="name">introduction</a> for details about locating elements and about meaning of <span class="name">dont_wait</span> argument.</td>
-</tr>
-<tr>
-  <td class="kw"><a name="Go To"></a>Go To</td>
-  <td class="arg">url</td>
-  <td class="doc">Navigates the active browser instance to the provided URL.</td>
-</tr>
-<tr>
-  <td class="kw"><a name="Input Password"></a>Input Password</td>
-  <td class="arg">locator, text</td>
-  <td class="doc">Types the given password into text field identified by <span class="name">locator</span>.<br />
-<br />
-Difference between this keyword and <a href="#Input Text" class="name">Input Text</a> is that this keyword does not log the given password. See <a href="#introduction" class="name">introduction</a> for details about locating elements.</td>
-</tr>
-<tr>
-  <td class="kw"><a name="Input Text"></a>Input Text</td>
-  <td class="arg">locator, text</td>
-  <td class="doc">Types the given <span class="name">text</span> into text field identified by <span class="name">locator</span>.<br />
-<br />
-See <a href="#introduction" class="name">introduction</a> for details about locating elements.</td>
-</tr>
-<tr>
-  <td class="kw"><a name="List Selection Should Be"></a>List Selection Should Be</td>
-  <td class="arg">locator, *values</td>
-  <td class="doc">Verifies the selection of list identified by <span class="name">locator</span> is exactly <span class="name">*values</span>.<br />
-<br />
-If you want to test that no option is selected, simply give no <span class="name">values</span>. Key attributes for list are <span class="name">id</span> and <span class="name">name</span>. See <a href="#introduction" class="name">introduction</a> for details about locating elements.</td>
-</tr>
-<tr>
-  <td class="kw"><a name="List Should Have No Selections"></a>List Should Have No Selections</td>
-  <td class="arg">locator</td>
-  <td class="doc">Verifies list identified by <span class="name">locator</span> has no selections.<br />
-<br />
-Key attributes for list are <span class="name">id</span> and <span class="name">name</span>. See <a href="#introduction" class="name">introduction</a> for more details on key attributes and locating elements.</td>
-</tr>
-<tr>
-  <td class="kw"><a name="Location Should Be"></a>Location Should Be</td>
-  <td class="arg">url</td>
-  <td class="doc">Verifies that current URL is exactly <span class="name">url</span>.</td>
-</tr>
-<tr>
-  <td class="kw"><a name="Location Should Contain"></a>Location Should Contain</td>
-  <td class="arg">expected</td>
-  <td class="doc">Verifies that current URL contains <span class="name">expected</span>.</td>
-</tr>
-<tr>
-  <td class="kw"><a name="Log Source"></a>Log Source</td>
-  <td class="arg">level=INFO</td>
-  <td class="doc">Logs and returns the entire html source of the current page or frame.<br />
-<br />
-<span class="name">level</span> defines the log level. Valid log levels are 'WARN', 'INFO' (the default), 'DEBUG' and 'TRACE'. In case <span class="name">level</span> is invalid, 'INFO' will be used.</td>
-</tr>
-<tr>
-  <td class="kw"><a name="Maximize Browser Window"></a>Maximize Browser Window</td>
-  <td class="arg"></td>
-  <td class="doc">Maximizes current browser window.</td>
-</tr>
-<tr>
-  <td class="kw"><a name="Mouse Down On Image"></a>Mouse Down On Image</td>
-  <td class="arg">locator</td>
-  <td class="doc">Simulates a mouse down event on an image.<br />
-<br />
-Key attributes for images are <span class="name">id</span>, <span class="name">src</span> and <span class="name">alt</span>. See <a href="#introduction" class="name">introduction</a> for details about locating elements.</td>
-</tr>
-<tr>
-  <td class="kw"><a name="Mouse Down On Link"></a>Mouse Down On Link</td>
-  <td class="arg">locator</td>
-  <td class="doc">Simulates a mouse down event on a link.<br />
-<br />
-Key attributes for links are <span class="name">id</span>, <span class="name">name</span>, <span class="name">href</span> and link text. See <a href="#introduction" class="name">introduction</a> for details about locating elements.</td>
-</tr>
-<tr>
-  <td class="kw"><a name="Open Browser"></a>Open Browser</td>
-  <td class="arg">url, browser=firefox, alias=None</td>
-  <td class="doc">Opens a new browser instance to given url.<br />
-<br />
-Possible already opened connections are cached.<br />
-<br />
-Returns the index of this browser instance which can be used later to switch back to it. Index starts from 1 and is reset back to it when <a href="#Close All Browsers" class="name">Close All Browsers</a> keyword is used. See <a href="#Switch Browser" class="name">Switch Browser</a> for example.<br />
-<br />
-Optional alias is a alias for the browser instance and it can be used for switching between browsers similarly as the index. See <a href="#Switch Browser" class="name">Switch Browser</a> for more details about that.<br />
-<br />
-Possible values for <span class="name">browser</span> are all the values supported by Selenium and some aliases that are defined for convenience. The table below lists all the supported browsers.<br />
-<br />
-<table border="1" class="doc">
-<tr>
-<td>*firefox</td>
-<td>FireFox</td>
-</tr>
-<tr>
-<td>firefox</td>
-<td>FireFox</td>
-</tr>
-<tr>
-<td>ff</td>
-<td>FireFox</td>
-</tr>
-<tr>
-<td>*iexplore</td>
-<td>Internet Explorer</td>
-</tr>
-<tr>
-<td>ie</td>
-<td>Internet Explorer</td>
-</tr>
-<tr>
-<td>internetexplorer</td>
-<td>Internet Explorer</td>
-</tr>
-<tr>
-<td>*safari</td>
-<td>Safari</td>
-</tr>
-<tr>
-<td>*googlechrome</td>
-<td>Google Chrome</td>
-</tr>
-<tr>
-<td>*opera</td>
-<td>Opera</td>
-</tr>
-</table>
-<br />
-Additionally, a string like <span class="name">*custom /path/to/browser-executable</span> can be used to specify the browser directly. In this case, the path needs to point to an executable, not a script, otherwise the library may not be able to shut down the browser properly.<br />
-<br />
-Note, that you will encounter strange behaviour, if you open multiple Internet Explorer browser instances. That's also why <a href="#Switch Browser" class="name">Switch Browser</a> only works with one IE browser at most. <a href="http://selenium-grid.seleniumhq.org/faq.html#i_get_some_strange_errors_when_i_run_multiple_internet_explorer_instances_on_the_same_machine">http://selenium-grid.seleniumhq.org/faq.html#i_get_some_strange_errors_when_i_run_multiple_internet_explorer_instances_on_the_same_machine</a></td>
-</tr>
-<tr>
-  <td class="kw"><a name="Open Context Menu"></a>Open Context Menu</td>
-  <td class="arg">locator, offset=None</td>
-  <td class="doc">Opens context menu on element identified by <span class="name">locator</span>.</td>
-</tr>
-<tr>
-  <td class="kw"><a name="Page Should Contain"></a>Page Should Contain</td>
-  <td class="arg">text, level=INFO</td>
-  <td class="doc">Verifies that current page contains <span class="name">text</span>.<br />
-<br />
-If this keyword fails, it automatically logs the page source using the log level specified with the optional <span class="name">level</span> argument. This argument was added in SeleniumLibrary 2.3.1.</td>
-</tr>
-<tr>
-  <td class="kw"><a name="Page Should Contain Button"></a>Page Should Contain Button</td>
-  <td class="arg">locator, message=</td>
-  <td class="doc">Verifies button identified by <span class="name">locator</span> is found from current page.<br />
-<br />
-<span class="name">message</span> can be used to override default error message.<br />
-<br />
-Key attributes for buttons are <span class="name">id</span>, <span class="name">name</span> and <span class="name">value</span>. See <a href="#introduction" class="name">introduction</a> for details about locating elements.</td>
-</tr>
-<tr>
-  <td class="kw"><a name="Page Should Contain Checkbox"></a>Page Should Contain Checkbox</td>
-  <td class="arg">locator, message=</td>
-  <td class="doc">Verifies checkbox identified by <span class="name">locator</span> is found from current page.<br />
-<br />
-<span class="name">message</span> can be used to override default error message.<br />
-<br />
-Key attributes for checkboxes are <span class="name">id</span> and <span class="name">name</span>. See <a href="#introduction" class="name">introduction</a> for details about locating elements.</td>
-</tr>
-<tr>
-  <td class="kw"><a name="Page Should Contain Element"></a>Page Should Contain Element</td>
-  <td class="arg">locator, message=</td>
-  <td class="doc">Verifies element identified by <span class="name">locator</span> is found from current page.<br />
-<br />
-<span class="name">message</span> can be used to override default error message.<br />
-<br />
-Key attributes for arbitrary elements are <span class="name">id</span> and <span class="name">name</span>. See <a href="#introduction" class="name">introduction</a> for details about locating elements.</td>
-</tr>
-<tr>
-  <td class="kw"><a name="Page Should Contain Image"></a>Page Should Contain Image</td>
-  <td class="arg">locator, message=</td>
-  <td class="doc">Verifies image identified by <span class="name">locator</span> is found from current page.<br />
-<br />
-<span class="name">message</span> can be used to override default error message.<br />
-<br />
-Key attributes for images are <span class="name">id</span>, <span class="name">src</span> and <span class="name">alt</span>. See <a href="#introduction" class="name">introduction</a> for details about locating elements.</td>
-</tr>
-<tr>
-  <td class="kw"><a name="Page Should Contain Link"></a>Page Should Contain Link</td>
-  <td class="arg">locator, message=</td>
-  <td class="doc">Verifies link identified by <span class="name">locator</span> is found from current page.<br />
-<br />
-<span class="name">message</span> can be used to override default error message.<br />
-<br />
-Key attributes for links are <span class="name">id</span>, <span class="name">name</span>, <span class="name">href</span> and link text. See <a href="#introduction" class="name">introduction</a> for details about locating elements.</td>
-</tr>
-<tr>
-  <td class="kw"><a name="Page Should Contain List"></a>Page Should Contain List</td>
-  <td class="arg">locator, message=</td>
-  <td class="doc">Verifies list identified by <span class="name">locator</span> is found from current page.<br />
-<br />
-<span class="name">message</span> can be used to override default error message.<br />
-<br />
-Key attributes for lists are <span class="name">id</span> and <span class="name">name</span>. See <a href="#introduction" class="name">introduction</a> for details about locating elements.</td>
-</tr>
-<tr>
-  <td class="kw"><a name="Page Should Contain Radio Button"></a>Page Should Contain Radio Button</td>
-  <td class="arg">locator, message=</td>
-  <td class="doc">Verifies radio button identified by <span class="name">locator</span> is found from current page.<br />
-<br />
-<span class="name">message</span> can be used to override default error message.<br />
-<br />
-Key attributes for radio buttons are <span class="name">id</span>, <span class="name">name</span> and <span class="name">value</span>. See <a href="#introduction" class="name">introduction</a> for details about locating elements.</td>
-</tr>
-<tr>
-  <td class="kw"><a name="Page Should Contain Textfield"></a>Page Should Contain Textfield</td>
-  <td class="arg">locator, message=</td>
-  <td class="doc">Verifies text field identified by <span class="name">locator</span> is found from current page.<br />
-<br />
-<span class="name">message</span> can be used to override default error message.<br />
-<br />
-Key attributes for text fields are <span class="name">id</span> and <span class="name">name</span>. See <a href="#introduction" class="name">introduction</a> for details about locating elements.</td>
-</tr>
-<tr>
-  <td class="kw"><a name="Page Should Not Contain"></a>Page Should Not Contain</td>
-  <td class="arg">text</td>
-  <td class="doc">Verifies the current page does not contain <span class="name">text</span>.</td>
-</tr>
-<tr>
-  <td class="kw"><a name="Page Should Not Contain Button"></a>Page Should Not Contain Button</td>
-  <td class="arg">locator, message=</td>
-  <td class="doc">Verifies button identified by <span class="name">locator</span> is not found from current page.<br />
-<br />
-<span class="name">message</span> can be used to override default error message.<br />
-<br />
-Key attributes for buttons are <span class="name">id</span>, <span class="name">name</span> and <span class="name">value</span>. See <a href="#introduction" class="name">introduction</a> for details about locating elements.</td>
-</tr>
-<tr>
-  <td class="kw"><a name="Page Should Not Contain Checkbox"></a>Page Should Not Contain Checkbox</td>
-  <td class="arg">locator, message=</td>
-  <td class="doc">Verifies checkbox identified by <span class="name">locator</span> is not found from current page.<br />
-<br />
-<span class="name">message</span> can be used to override default error message.<br />
-<br />
-Key attributes for checkboxes are <span class="name">id</span> and <span class="name">name</span>. See <a href="#introduction" class="name">introduction</a> for details about locating elements.</td>
-</tr>
-<tr>
-  <td class="kw"><a name="Page Should Not Contain Element"></a>Page Should Not Contain Element</td>
-  <td class="arg">locator, message=</td>
-  <td class="doc">Verifies element identified by <span class="name">locator</span> is not found from current page.<br />
-<br />
-<span class="name">message</span> can be used to override default error message.<br />
-<br />
-Key attributes for arbitrary elements are <span class="name">id</span> and <span class="name">name</span>. See <a href="#introduction" class="name">introduction</a> for details about locating elements.</td>
-</tr>
-<tr>
-  <td class="kw"><a name="Page Should Not Contain Image"></a>Page Should Not Contain Image</td>
-  <td class="arg">locator, message=</td>
-  <td class="doc">Verifies image identified by <span class="name">locator</span> is not found from current page.<br />
-<br />
-<span class="name">message</span> can be used to override default error message.<br />
-<br />
-Key attributes for images are <span class="name">id</span>, <span class="name">src</span> and <span class="name">alt</span>. See <a href="#introduction" class="name">introduction</a> for details about locating elements.</td>
-</tr>
-<tr>
-  <td class="kw"><a name="Page Should Not Contain Link"></a>Page Should Not Contain Link</td>
-  <td class="arg">locator, message=</td>
-  <td class="doc">Verifies link identified by <span class="name">locator</span> is not found from current page.<br />
-<br />
-<span class="name">message</span> can be used to override default error message.<br />
-<br />
-Key attributes for links are <span class="name">id</span>, <span class="name">name</span>, <span class="name">href</span> and link text. See <a href="#introduction" class="name">introduction</a> for details about locating elements.</td>
-</tr>
-<tr>
-  <td class="kw"><a name="Page Should Not Contain List"></a>Page Should Not Contain List</td>
-  <td class="arg">locator, message=</td>
-  <td class="doc">Verifies list identified by <span class="name">locator</span> is not found from current page.<br />
-<br />
-<span class="name">message</span> can be used to override default error message.<br />
-<br />
-Key attributes for lists are <span class="name">id</span> and <span class="name">name</span>. See <a href="#introduction" class="name">introduction</a> for details about locating elements.</td>
-</tr>
-<tr>
-  <td class="kw"><a name="Page Should Not Contain Radio Button"></a>Page Should Not Contain Radio Button</td>
-  <td class="arg">locator, message=</td>
-  <td class="doc">Verifies radio button identified by <span class="name">locator</span> is not found from current page.<br />
-<br />
-<span class="name">message</span> can be used to override default error message.<br />
-<br />
-Key attributes for radio buttons are <span class="name">id</span>, <span class="name">name</span> and <span class="name">value</span>. See <a href="#introduction" class="name">introduction</a> for details about locating elements.</td>
-</tr>
-<tr>
-  <td class="kw"><a name="Page Should Not Contain Textfield"></a>Page Should Not Contain Textfield</td>
-  <td class="arg">locator, message=</td>
-  <td class="doc">Verifies text field identified by <span class="name">locator</span> is not found from current page.<br />
-<br />
-<span class="name">message</span> can be used to override default error message.<br />
-<br />
-Key attributes for text fields are <span class="name">id</span> and <span class="name">name</span>. See <a href="#introduction" class="name">introduction</a> for details about locating elements.</td>
-</tr>
-<tr>
-  <td class="kw"><a name="Press Key"></a>Press Key</td>
-  <td class="arg">locator, key, wait=</td>
-  <td class="doc">Simulates user pressing key on element identified by <span class="name">locator</span>.<br />
-<br />
-<span class="name">key</span> is either a single character, or a numerical ASCII code of the key lead by '\'.<br />
-<br />
-See <a href="#introduction" class="name">introduction</a> for details about <span class="name">wait</span> argument.<br />
-<br />
-Examples:<br />
-<table border="1" class="doc">
-<tr>
-<td>Press Key</td>
-<td>text_field</td>
-<td>q</td>
-<td></td>
-</tr>
-<tr>
-<td>Press Key</td>
-<td>login_button</td>
-<td>\13</td>
-<td># ASCII code for enter key</td>
-</tr>
-</table>
-<br />
-Sometimes this keyword doesn't trigger the correct JavaScript event on the clicked element. In those cases <a href="#Press Key Native" class="name">Press Key Native</a> can be used as a workaround.<br />
-<br />
-The selenium command key_press [1] that is used internally exposes some erratic behaviour [2], especially when used with the Internet Explorer. If don't get the expected results, try <a href="#Press Key Native" class="name">Press Key Native</a> instead.<br />
-<br />
-[1] <a href="http://release.seleniumhq.org/selenium-remote-control/1.0-beta-2/doc/python/selenium.selenium-class.html#key_press">http://release.seleniumhq.org/selenium-remote-control/1.0-beta-2/doc/python/selenium.selenium-class.html#key_press</a><br />
-[2] <a href="http://jira.openqa.org/browse/SRC-385">http://jira.openqa.org/browse/SRC-385</a></td>
-</tr>
-<tr>
-  <td class="kw"><a name="Press Key Native"></a>Press Key Native</td>
-  <td class="arg">keycode, wait=</td>
-  <td class="doc">Simulates user pressing key by sending an operating system keystroke.<br />
-<br />
-<span class="name">keycode</span> corresponds to <span class="name">java.awt.event.KeyEvent</span> constants, which can be found from <a href="http://java.sun.com/javase/6/docs/api/constant-values.html#java.awt.event.KeyEvent.CHAR_UNDEFINED">http://java.sun.com/javase/6/docs/api/constant-values.html#java.awt.event.KeyEvent.CHAR_UNDEFINED</a><br />
-<br />
-The key press does not target a particular element. An element can be chosen by first using <a href="#Focus" class="name">Focus</a> keyword.<br />
-<br />
-See <a href="#introduction" class="name">introduction</a> for details about <span class="name">wait</span> argument.<br />
-<br />
-Examples:<br />
-<table border="1" class="doc">
-<tr>
-<td>Press Key Native</td>
-<td>517</td>
-<td># Exclamation mark</td>
-</tr>
-<tr>
-<td>Focus</td>
-<td>login_button</td>
-<td></td>
-</tr>
-<tr>
-<td>Press Key Native</td>
-<td>10</td>
-<td># Enter key</td>
-</tr>
-</table>
-<br />
-Notice that this keyword is very fragile and, for example, using the keyboard or mouse while tests are running often causes problems. It can be beneficial to bring the window to the front again with executing JavaScript:<br />
-<br />
-<table border="1" class="doc">
-<tr>
-<td>Execute Javascript</td>
-<td>window.focus()</td>
-<td></td>
-</tr>
-<tr>
-<td>Focus</td>
-<td>login_button</td>
-<td></td>
-</tr>
-<tr>
-<td>Press Key Native</td>
-<td>10</td>
-<td>and wait</td>
-</tr>
-</table>
-</td>
-</tr>
-<tr>
-  <td class="kw"><a name="Radio Button Should Be Set To"></a>Radio Button Should Be Set To</td>
-  <td class="arg">group_name, value</td>
-  <td class="doc">Verifies radio button group identified by <span class="name">group_name</span> has its selection set to <span class="name">value</span>.</td>
-</tr>
-<tr>
-  <td class="kw"><a name="Radio Button Should Not Be Selected"></a>Radio Button Should Not Be Selected</td>
-  <td class="arg">group_name</td>
-  <td class="doc">Verifies radio button group identified by <span class="name">group_name</span> has no selection.</td>
-</tr>
-<tr>
-  <td class="kw"><a name="Select All From List"></a>Select All From List</td>
-  <td class="arg">locator, wait=</td>
-  <td class="doc">Selects all values from multi-select list identified by <span class="name">id</span>.<br />
-<br />
-Key attributes for list are <span class="name">id</span> and <span class="name">name</span>. See <a href="#introduction" class="name">introduction</a> for details about locating elements and about <span class="name">wait</span> argument.</td>
-</tr>
-<tr>
-  <td class="kw"><a name="Select Checkbox"></a>Select Checkbox</td>
-  <td class="arg">locator</td>
-  <td class="doc">Selects checkbox identified by <span class="name">locator</span>.<br />
-<br />
-Does nothing if checkbox is already selected. Key attributes for checkboxes are <span class="name">id</span> and <span class="name">name</span>. See <a href="#introduction" class="name">introduction</a> for details about locating elements.</td>
-</tr>
-<tr>
-  <td class="kw"><a name="Select Frame"></a>Select Frame</td>
-  <td class="arg">locator</td>
-  <td class="doc">Sets frame identified by <span class="name">locator</span> as current frame.<br />
-<br />
-Key attributes for frames are <span class="name">id</span> and <span class="name">name.</span> See <a href="#introduction" class="name">introduction</a> for details about locating elements.</td>
-</tr>
-<tr>
-  <td class="kw"><a name="Select From List"></a>Select From List</td>
-  <td class="arg">locator, *values</td>
-  <td class="doc">Selects <span class="name">*values</span> from list identified by <span class="name">locator</span><br />
-<br />
-If more than one value is given for a single-selection list, the last value will be selected. If the target list is a multi-selection list, and <span class="name">*values</span> is an empty list, all values of the list will be selected.<br />
-<br />
-Key attributes for list are <span class="name">id</span> and <span class="name">name</span>. See <a href="#introduction" class="name">introduction</a> for details about locating elements.</td>
-</tr>
-<tr>
-  <td class="kw"><a name="Select Radio Button"></a>Select Radio Button</td>
-  <td class="arg">group_name, value, wait=</td>
-  <td class="doc">Sets selection of radio button group identified by <span class="name">group_name</span> to <span class="name">value</span>.<br />
-<br />
-See <a href="#introduction" class="name">introduction</a> for details about <span class="name">wait</span> argument.</td>
-</tr>
-<tr>
-  <td class="kw"><a name="Select Window"></a>Select Window</td>
-  <td class="arg">windowID=None</td>
-  <td class="doc">Selects the window found with <span class="name">windowID</span> as the context of actions.<br />
-<br />
-If the window is found, all subsequent commands use that window, until this keyword is used again. If the window is not found, this keyword fails.<br />
-<br />
-<span class="name">windowID</span> may be either the title of the window or the name of the window in the JavaScript code that creates it. Name is second argument passed to JavaScript function window.open(). In case of multiple windows with same identifier are found, the first one is selected.<br />
-<br />
-To select main window, the argument can be left empty, or name 'main' can be used.<br />
-<br />
-Example:<br />
-<table border="1" class="doc">
-<tr>
-<td>Click Link</td>
-<td>popup_link</td>
-<td>don't wait</td>
-<td># opens new window</td>
-</tr>
-<tr>
-<td>Select Window</td>
-<td>popupName</td>
-<td></td>
-<td></td>
-</tr>
-<tr>
-<td>Title Should Be</td>
-<td>Popup Title</td>
-<td></td>
-<td></td>
-</tr>
-<tr>
-<td>Select Window</td>
-<td></td>
-<td></td>
-<td># Chooses the main window again</td>
-</tr>
-</table>
-</td>
-</tr>
-<tr>
-  <td class="kw"><a name="Set Selenium Speed"></a>Set Selenium Speed</td>
-  <td class="arg">seconds</td>
-  <td class="doc">Sets the delay that is waited after each Selenium command.<br />
-<br />
-This is useful mainly in slowing down the test execution to be able to view the execution. &nbsp;<span class="name">seconds</span> may be given in Robot Framework time format. &nbsp;Returns the previous speed value.<br />
-<br />
-Example:<br />
-<table border="1" class="doc">
-<tr>
-<td>Set Selenium Speed</td>
-<td>2 seconds</td>
-</tr>
-</table>
-</td>
-</tr>
-<tr>
-  <td class="kw"><a name="Set Selenium Timeout"></a>Set Selenium Timeout</td>
-  <td class="arg">seconds</td>
-  <td class="doc">Sets the timeout used by various keywords.<br />
-<br />
-The keywords that expect a page load to happen will fail if the page does not load within the time specified with <span class="name">seconds</span>. &nbsp;<span class="name">seconds</span> may be given in Robot Framework time format and the default value is 5 seconds. Returns the previous timeout value.</td>
-</tr>
-<tr>
-  <td class="kw"><a name="Simulate"></a>Simulate</td>
-  <td class="arg">locator, event</td>
-  <td class="doc">Simulates <span class="name">event</span> on component identified by <span class="name">locator</span>.<br />
-<br />
-This keyword is useful if component has OnEvent handler that needs to be explicitly invoked.<br />
-<br />
-See <a href="#introduction" class="name">introduction</a> for details about locating elements.</td>
-</tr>
-<tr>
-  <td class="kw"><a name="Start Selenium Server"></a>Start Selenium Server</td>
-  <td class="arg">*params</td>
-  <td class="doc">Starts the Selenium Server provided with SeleniumLibrary.<br />
-<br />
-<span class="name">params</span> can contain additional command line parameters given to the started Selenium Server. Starting from 2.3 version the server will use the port given in <a href="#importing" class="name">importing</a> automatically. In older versions the port must be given in <span class="name">params</span>.<br />
-<br />
-Examples:<br />
-<table border="1" class="doc">
-<tr>
-<td>Start Selenium Server</td>
-<td></td>
-<td></td>
-</tr>
-<tr>
-<td>Start Selenium Server</td>
-<td>-firefoxProfileTemplate</td>
-<td>C:\\the\\path</td>
-</tr>
-<tr>
-<td>Start Selenium Server</td>
-<td>-avoidProxy</td>
-<td>-ensureCleanSession</td>
-</tr>
-</table>
-<br />
-All Selenium Server output is written into <span class="name">selenium_server_log.txt</span> file in the same directory as the Robot Framework log file.<br />
-<br />
-If the test execution round starts and stops Selenium Server multiple times, it is best to open the server to different port each time. From 2.3 onwards, this is easiest done by importing the library with different parameters each time.<br />
-<br />
-<b>NOTE:</b> This keyword requires <span class="name">subprocess</span> module which is available on Python/Jython 2.5 or newer.</td>
-</tr>
-<tr>
-  <td class="kw"><a name="Stop Selenium Server"></a>Stop Selenium Server</td>
-  <td class="arg"></td>
-  <td class="doc">Stops the selenium server (and closes all browsers).</td>
-</tr>
-<tr>
-  <td class="kw"><a name="Submit Form"></a>Submit Form</td>
-  <td class="arg">locator=, dont_wait=</td>
-  <td class="doc">Submits a form identified by <span class="name">locator</span>.<br />
-<br />
-If <span class="name">locator</span> is empty, first form in the page will be submitted. Key attributes for forms are <span class="name">id</span> and <span class="name">name</span>. See <a href="#introduction" class="name">introduction</a> for details about locating elements and about meaning of <span class="name">dont_wait</span> argument.</td>
-</tr>
-<tr>
-  <td class="kw"><a name="Switch Browser"></a>Switch Browser</td>
-  <td class="arg">index_or_alias</td>
-  <td class="doc">Switches between active browsers using index or alias.<br />
-<br />
-Index is got from <a href="#Open Browser" class="name">Open Browser</a> and alias can be given to it.<br />
-<br />
-Examples:<br />
-<table border="1" class="doc">
-<tr>
-<td>Open Browser</td>
-<td><a href="http://google.com">http://google.com</a></td>
-<td>ff</td>
-<td></td>
-</tr>
-<tr>
-<td>Location Should Be</td>
-<td><a href="http://google.com">http://google.com</a></td>
-<td></td>
-<td></td>
-</tr>
-<tr>
-<td>Open Browser</td>
-<td><a href="http://yahoo.com">http://yahoo.com</a></td>
-<td>ie</td>
-<td>2nd conn</td>
-</tr>
-<tr>
-<td>Location Should Be</td>
-<td><a href="http://yahoo.com">http://yahoo.com</a></td>
-<td></td>
-<td></td>
-</tr>
-<tr>
-<td>Switch Browser</td>
-<td>1</td>
-<td># index</td>
-<td></td>
-</tr>
-<tr>
-<td>Page Should Contain</td>
-<td>I'm feeling lucky</td>
-<td></td>
-<td></td>
-</tr>
-<tr>
-<td>Switch Browser</td>
-<td>2nd conn</td>
-<td># alias</td>
-<td></td>
-</tr>
-<tr>
-<td>Page Should Contain</td>
-<td>More Yahoo!</td>
-<td></td>
-<td></td>
-</tr>
-<tr>
-<td>Close All Browsers</td>
-<td></td>
-<td></td>
-<td></td>
-</tr>
-</table>
-<br />
-Above example expects that there was no other open browsers when opening the first one because it used index '1' when switching to it later. If you aren't sure about that you can store the index into a variable as below.<br />
-<br />
-<table border="1" class="doc">
-<tr>
-<td>${id} =</td>
-<td>Open Browser</td>
-<td><a href="http://google.com">http://google.com</a></td>
-<td>*firefox</td>
-</tr>
-<tr>
-<td># Do something ...</td>
-<td></td>
-<td></td>
-<td></td>
-</tr>
-<tr>
-<td>Switch Browser</td>
-<td>${id}</td>
-<td></td>
-<td></td>
-</tr>
-</table>
-</td>
-</tr>
-<tr>
-  <td class="kw"><a name="Table Cell Should Contain"></a>Table Cell Should Contain</td>
-  <td class="arg">table_locator, row, column, expected_content</td>
-  <td class="doc">Verifies that a certain cell in a table contains the <span class="name">expected content</span>.<br />
-<br />
-Row and Column number start from 1. This keyword passes if the specified cell contains the given content. If you want to test that the cell content matches exactly, or that it e.g. starts with some text, use <a href="#Get Table Cell" class="name">Get Table Cell</a> keyword in combination with built-in keywords such as <span class="name">Should Be Equal</span> or <span class="name">Should Start With</span>.<br />
-<br />
-To understand how tables are identified, please take a look at the <a href="#introduction" class="name">introduction</a>.</td>
-</tr>
-<tr>
-  <td class="kw"><a name="Table Column Should Contain"></a>Table Column Should Contain</td>
-  <td class="arg">table_locator, col, expected_content</td>
-  <td class="doc">Verifies that a specific column contains the <span class="name">expected_content</span>.<br />
-<br />
-The first leftmost column is column number 1. If the table contains cells that span multiple columns, those merged cells count as a single column. For example both tests below work, if in one row columns A and B are merged with colspan="2", and the logical third column contains "C".<br />
-<br />
-Example:<br />
-<table border="1" class="doc">
-<tr>
-<td>Table Column Should Contain</td>
-<td>tableId</td>
-<td>3</td>
-<td>C</td>
-</tr>
-<tr>
-<td>Table Column Should Contain</td>
-<td>tableId</td>
-<td>2</td>
-<td>C</td>
-</tr>
-</table>
-<br />
-To understand how tables are identified, please take a look at the <a href="#introduction" class="name">introduction</a>.</td>
-</tr>
-<tr>
-  <td class="kw"><a name="Table Footer Should Contain"></a>Table Footer Should Contain</td>
-  <td class="arg">table_locator, expected_content</td>
-  <td class="doc">Verifies that the table footer contains the <span class="name">expected_content</span>.<br />
-<br />
-With table footer can be described as any &lt;td&gt;-element that is child of a &lt;tfoot&gt;-element. To understand how tables are identified, please take a look at the <a href="#introduction" class="name">introduction</a>.</td>
-</tr>
-<tr>
-  <td class="kw"><a name="Table Header Should Contain"></a>Table Header Should Contain</td>
-  <td class="arg">table_locator, expected_content</td>
-  <td class="doc">Verifies that the table header, i.e. any &lt;th&gt;...&lt;/th&gt; element, contains the <span class="name">expected_content</span>.<br />
-<br />
-To understand how tables are identified, please take a look at the <a href="#introduction" class="name">introduction</a>.</td>
-</tr>
-<tr>
-  <td class="kw"><a name="Table Row Should Contain"></a>Table Row Should Contain</td>
-  <td class="arg">table_locator, row, expected_content</td>
-  <td class="doc">Verifies that a specific table row contains the <span class="name">expected_content</span>.<br />
-<br />
-The uppermost row is row number 1. For tables that are structured with thead, tbody and tfoot, only the tbody section is searched. Please use <a href="#Table Header Should Contain" class="name">Table Header Should Contain</a> or <a href="#Table Footer Should Contain" class="name">Table Footer Should Contain</a> for tests against the header or footer content.<br />
-<br />
-If the table contains cells that span multiple rows, a match only occurs for the uppermost row of those merged cells. To understand how tables are identified, please take a look at the <a href="#introduction" class="name">introduction</a>.</td>
-</tr>
-<tr>
-  <td class="kw"><a name="Table Should Contain"></a>Table Should Contain</td>
-  <td class="arg">table_locator, expected_content</td>
-  <td class="doc">Verifies that the <span class="name">expected content</span> can be found somewhere in the table.<br />
-<br />
-To understand how tables are identified, please take a look at the <a href="#introduction" class="name">introduction</a>.</td>
-</tr>
-<tr>
-  <td class="kw"><a name="Text Field Should Contain"></a>Text Field Should Contain</td>
-  <td class="arg">locator, expected, message=</td>
-  <td class="doc">Verifies text field identified by <span class="name">locator</span> contains text <span class="name">expected</span>.<br />
-<br />
-<span class="name">message</span> can be used to override default error message.<br />
-<br />
-Key attributes for text fields are <span class="name">id</span> and <span class="name">name</span>. See <a href="#introduction" class="name">introduction</a> for details about locating elements.</td>
-</tr>
-<tr>
-  <td class="kw"><a name="Textfield Value Should Be"></a>Textfield Value Should Be</td>
-  <td class="arg">locator, expected, message=</td>
-  <td class="doc">Verifies the value in text field identified by <span class="name">locator</span> is exactly <span class="name">expected</span>.<br />
-<br />
-<span class="name">message</span> can be used to override default error message.<br />
-<br />
-Key attributes for text fields are <span class="name">id</span> and <span class="name">name</span>. See <a href="#introduction" class="name">introduction</a> for details about locating elements.</td>
-</tr>
-<tr>
-  <td class="kw"><a name="Title Should Be"></a>Title Should Be</td>
-  <td class="arg">title</td>
-  <td class="doc">Verifies that current page title equals <span class="name">title</span>.</td>
-</tr>
-<tr>
-  <td class="kw"><a name="Unselect Checkbox"></a>Unselect Checkbox</td>
-  <td class="arg">locator</td>
-  <td class="doc">Removes selection of checkbox identified by <span class="name">locator</span>.<br />
-<br />
-Does nothing if the checkbox is not checked. Key attributes for checkboxes are <span class="name">id</span> and <span class="name">name</span>. See <a href="#introduction" class="name">introduction</a> for details about locating elements.</td>
-</tr>
-<tr>
-  <td class="kw"><a name="Unselect Frame"></a>Unselect Frame</td>
-  <td class="arg"></td>
-  <td class="doc">Sets the top frame as the current frame.</td>
-</tr>
-<tr>
-  <td class="kw"><a name="Unselect From List"></a>Unselect From List</td>
-  <td class="arg">locator, *values</td>
-  <td class="doc">Unselects given values from list identified by locator.<br />
-<br />
-As a special case, giving empty list as <span class="name">*selection</span> will remove all selections.<br />
-<br />
-Key attributes for list are <span class="name">id</span> and <span class="name">name</span>. See <a href="#introduction" class="name">introduction</a> for details about locating elements.</td>
-</tr>
-<tr>
-  <td class="kw"><a name="Wait For Condition"></a>Wait For Condition</td>
-  <td class="arg">condition, timeout=5 seconds, error=None</td>
-  <td class="doc">Waits either for given condition to be true or until timeout expires.<br />
-<br />
-<span class="name">condition</span> can be arbitrary JavaScript expression. It can be multiple lines, but only the statement in the last line is used for evaluation.<br />
-<br />
-<span class="name">timeout</span> must given using Robot Framework time syntax, see <a href="http://robotframework.googlecode.com/svn/trunk/doc/userguide/RobotFrameworkUserGuide.html#time-format">http://robotframework.googlecode.com/svn/trunk/doc/userguide/RobotFrameworkUserGuide.html#time-format</a>.<br />
-<br />
-<span class="name">error</span> can be used to override the default error message. New in version 2.2.3.<br />
-<br />
-See <a href="#Execute Javascript" class="name">Execute JavaScript</a> for information about accessing the actual contents of the window through JavaScript.</td>
-</tr>
-<tr>
-  <td class="kw"><a name="Wait Until Page Contains"></a>Wait Until Page Contains</td>
-  <td class="arg">text, timeout, error=None</td>
-  <td class="doc">Waits until <span class="name">text</span> appears on current page or <span class="name">timeout</span> expires.<br />
-<br />
-<span class="name">timeout</span> must given using Robot Framework time syntax, see <a href="http://robotframework.googlecode.com/svn/trunk/doc/userguide/RobotFrameworkUserGuide.html#time-format">http://robotframework.googlecode.com/svn/trunk/doc/userguide/RobotFrameworkUserGuide.html#time-format</a>.<br />
-<br />
-<span class="name">error</span> can be used to override the default error message. New in version 2.2.3.<br />
-<br />
-Robot Framework built-in keyword <span class="name">Wait Until Keyword Succeeds</span> can be used to get this kind of functionality for any Selenium keyword.</td>
-</tr>
-<tr>
-  <td class="kw"><a name="Wait Until Page Contains Element"></a>Wait Until Page Contains Element</td>
-  <td class="arg">locator, timeout, error=None</td>
-  <td class="doc">Waits until element specified with <span class="name">locator</span> appears on current page or <span class="name">timeout</span> expires.<br />
-<br />
-<span class="name">timeout</span> must given using Robot Framework time syntax, see <a href="http://robotframework.googlecode.com/svn/trunk/doc/userguide/RobotFrameworkUserGuide.html#time-format">http://robotframework.googlecode.com/svn/trunk/doc/userguide/RobotFrameworkUserGuide.html#time-format</a>.<br />
-<br />
-<span class="name">error</span> can be used to override the default error message.<br />
-<br />
-This keyword was added in SeleniumLibrary 2.2.3.<br />
-<br />
-Robot Framework built-in keyword <span class="name">Wait Until Keyword Succeeds</span> can be used to get this kind of functionality for any Selenium keyword.</td>
-</tr>
-</table>
-<p id="footer">
-Altogether 108 keywords.<br />
-Generated by <a href="http://code.google.com/p/robotframework/wiki/LibraryDocumentationTool">libdoc.py</a>
-on 2010-05-14 11:32:03.
-</p>
-</body>
-</html>
-=======
 <!DOCTYPE html PUBLIC "-//W3C//DTD HTML 4.01 Transitional//EN" "http://www.w3.org/TR/html4/loose.dtd">
 <html>
 <head>
@@ -3580,5 +1910,4 @@
 on 2010-12-30 00:36:44.
 </p>
 </body>
-</html>
->>>>>>> 826914e1
+</html>