name: SeleniumLibrary CI

on: [push, pull_request]

jobs:
  build:

    runs-on: ubuntu-latest
    continue-on-error: true
    strategy:
      matrix:
<<<<<<< HEAD
        python-version: [3.8, 3.13.0]  # pypy-3.9
        rf-version: [6.1.1, 7.1.1]
        selenium-version: [4.24.0, 4.25.0 4.26.1]
=======
        python-version: [3.8, 3.13.0-rc.2]  # pypy-3.9
        rf-version: [6.1.1, 7.1]
        selenium-version: [4.23.1, 4.24.0, 4.25.0]
>>>>>>> c5088368
        browser: [firefox, chrome, headlesschrome]  #edge

    steps:
    - uses: actions/checkout@v4
    - name: Set up Python ${{ matrix.python-version }} with Robot Framework ${{ matrix.rf-version }}
      uses: actions/setup-python@v5
      with:
        python-version: ${{ matrix.python-version }}
    - name: Setup Chrome
      uses: browser-actions/setup-chrome@latest
      with:
        chrome-version: latest
      id: setup-chrome
    - run: |
        echo Installed chromium version: ${{ steps.setup-chrome.outputs.chrome-version }}
        ${{ steps.setup-chrome.outputs.chrome-path }} --version
    - name: Setup firefox
      id: setup-firefox
      uses: browser-actions/setup-firefox@v1
      with:
        firefox-version: latest
    - run: |
        echo Installed firefox versions: ${{ steps.setup-firefox.outputs.firefox-version }}
        ${{ steps.setup-firefox.outputs.firefox-path }} --version
    - name: Start xvfb
      run: |
        export DISPLAY=:99.0
        Xvfb -ac :99 -screen 0 1280x1024x16 > /dev/null 2>&1 &
    - name: Install dependencies
      if: matrix.python-version != 'pypy-3.7'
      run: |
        python -m pip install --upgrade pip
        pip install -r requirements-dev.txt
    - name: Install dependencies for pypy
      if: matrix.python-version == 'pypy-3.9'
      run: |
        python -m pip install --upgrade pip
        pip install -r requirements.txt
        pip install robotstatuschecker>=1.4
        pip install requests robotframework-pabot
    - name: Install Seleninum v${{ matrix.selenium-version }}
      run: |
        pip install --upgrade selenium==${{ matrix.selenium-version }}
    - name: Install RF ${{ matrix.rf-version }}
      run: |
        pip install -U --pre robotframework==${{ matrix.rf-version }}
    - name: Install drivers via selenium-manager
      run: |
        SELENIUM_MANAGER_EXE=$(python -c 'from selenium.webdriver.common.selenium_manager import SeleniumManager; sm=SeleniumManager(); print(f"{str(sm._get_binary())}")')
        echo "$SELENIUM_MANAGER_EXE"
        echo "WEBDRIVERPATH=$($SELENIUM_MANAGER_EXE --browser chrome --debug | awk '/INFO[[:space:]]Driver path:/ {print $NF;exit}')" >> "$GITHUB_ENV"
        echo "$WEBDRIVERPATH"
    - name: Generate stub file for ${{ matrix.python-version }}
      if: matrix.python-version != 'pypy-3.9'
      run: |
        invoke gen-stub

    # Temporarily ignoring pypy execution
    - name: Run tests with headless Chrome and with PyPy
      if: startsWith( matrix.python-version, 'pypy') == true
      run: |
        xvfb-run --auto-servernum python atest/run.py --nounit --zip headlesschrome

    - name: Run tests with ${{ matrix.browser }} if CPython
      if: startsWith( matrix.python-version, 'pypy') == false
      run: |
        xvfb-run --auto-servernum python atest/run.py --zip ${{ matrix.browser }}

    # - name: Run tests with Selenium Grid
    #   if: matrix.python-version == '3.11' && matrix.rf-version == '3.2.2' && matrix.python-version != 'pypy-3.9'
    #   run: |
    #     wget --no-verbose --output-document=./selenium-server-standalone.jar http://selenium-release.storage.googleapis.com/3.141/selenium-server-standalone-3.141.59.jar
    #     sudo chmod u+x ./selenium-server-standalone.jar
    #     xvfb-run --auto-servernum python atest/run.py --zip headlesschrome  --grid True

    - uses: actions/upload-artifact@v3
      if: failure()
      with:
        name: SeleniumLibrary Test results
        path: atest/zip_results<|MERGE_RESOLUTION|>--- conflicted
+++ resolved
@@ -9,15 +9,9 @@
     continue-on-error: true
     strategy:
       matrix:
-<<<<<<< HEAD
         python-version: [3.8, 3.13.0]  # pypy-3.9
         rf-version: [6.1.1, 7.1.1]
         selenium-version: [4.24.0, 4.25.0 4.26.1]
-=======
-        python-version: [3.8, 3.13.0-rc.2]  # pypy-3.9
-        rf-version: [6.1.1, 7.1]
-        selenium-version: [4.23.1, 4.24.0, 4.25.0]
->>>>>>> c5088368
         browser: [firefox, chrome, headlesschrome]  #edge
 
     steps:
