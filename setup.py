--- conflicted
+++ resolved
@@ -4,15 +4,10 @@
 
 from setuptools import setup
 
-<<<<<<< HEAD
-version_file = join(dirname(__file__), 'src', 'Selenium2Library', 'version.py')
-exec(compile(open(version_file).read(), version_file, 'exec'))
-=======
 
 CURDIR = dirname(abspath(__file__))
 
 execfile(join(CURDIR, 'src', 'Selenium2Library', 'version.py'))
->>>>>>> c8217c7f
 
 DESCRIPTION = """
 Selenium2Library is a web testing library for Robot Framework
@@ -39,25 +34,9 @@
                         "Programming Language :: Python",
                         "Topic :: Software Development :: Testing"
                      ],
-<<<<<<< HEAD
-      install_requires = [
-                            'decorator >= 3.3.2',
-                            'selenium >= 2.32.0',
-                            'robotframework >= 2.6.0',
-                            'future >= 0.15.2'
-                         ],
-      py_modules=['ez_setup'],
-=======
       install_requires = REQUIREMENTS,
->>>>>>> c8217c7f
       package_dir  = {'' : 'src'},
       packages     = ['Selenium2Library','Selenium2Library.keywords','Selenium2Library.locators',
                       'Selenium2Library.utils'],
       include_package_data = True,
-      requires = [
-                    'decorator',
-                    'selenium',
-                    'robotframework',
-                    'future'
-                    ]
       )